// Copyright 2019-2021 Tauri Programme within The Commons Conservancy
// SPDX-License-Identifier: Apache-2.0
// SPDX-License-Identifier: MIT

//! [`WebView`] struct and associated types.

mod mimetype;
mod web_context;

pub use web_context::WebContext;

#[cfg(target_os = "linux")]
mod webkitgtk;
#[cfg(target_os = "linux")]
use webkitgtk::*;
#[cfg(any(target_os = "macos", target_os = "ios"))]
mod wkwebview;
#[cfg(any(target_os = "macos", target_os = "ios"))]
use wkwebview::*;
#[cfg(target_os = "windows")]
mod webview2;
#[cfg(target_os = "windows")]
use self::webview2::*;

use crate::{Error, Result};

use std::{path::PathBuf, rc::Rc};

use serde_json::Value;
use url::Url;

#[cfg(target_os = "windows")]
use crate::application::platform::windows::WindowExtWindows;
use crate::application::window::Window;
#[cfg(target_os = "windows")]
#[cfg(feature = "winrt")]
use windows_webview2::Windows::Win32::WindowsAndMessaging::HWND;

pub struct WebViewAttributes {
  /// Whether the WebView window should be visible.
  pub visible: bool,
  /// Whether the WebView should be transparent.
  pub transparent: bool,
  /// Whether load the provided URL to [`WebView`].
  pub url: Option<Url>,
  /// Initialize javascript code when loading new pages. When webview load a new page, this
  /// initialization code will be executed. It is guaranteed that code is executed before
  /// `window.onload`.
  pub initialization_scripts: Vec<String>,
  /// Register custom file loading protocol
  pub custom_protocols: Vec<(String, Box<dyn Fn(&Window, &str) -> Result<Vec<u8>>>)>,
  /// Set the RPC handler to Communicate between the host Rust code and Javascript on webview.
  ///
  /// The communication is done via [JSON-RPC](https://www.jsonrpc.org). Users can use this to register an incoming
  /// request handler and reply with responses that are passed back to Javascript. On the Javascript
  /// side the client is exposed via `window.rpc` with two public methods:
  ///
  /// 1. The `call()` function accepts a method name and parameters and expects a reply.
  /// 2. The `notify()` function accepts a method name and parameters but does not expect a reply.
  ///
  /// Both functions return promises but `notify()` resolves immediately.
  pub rpc_handler: Option<Box<dyn Fn(&Window, RpcRequest) -> Option<RpcResponse>>>,
  /// Set a handler closure to process incoming [`FileDropEvent`] of the webview.
  ///
  /// # Blocking OS Default Behavior
  /// Return `true` in the callback to block the OS' default behavior of handling a file drop.
  ///
  /// Note, that if you do block this behavior, it won't be possible to drop files on `<input type="file">` forms.
  /// Also note, that it's not possible to manually set the value of a `<input type="file">` via JavaScript for security reasons.
  #[cfg(feature = "file-drop")]
  pub file_drop_handler: Option<Box<dyn Fn(&Window, FileDropEvent) -> bool>>,
  #[cfg(not(feature = "file-drop"))]
  file_drop_handler: Option<Box<dyn Fn(&Window, FileDropEvent) -> bool>>,
  /// Whether the WebView window should have a custom user data path. This is useful in Windows
  /// when a bundled application can't have the webview data inside `Program Files`.
  pub data_directory: Option<PathBuf>,
}

impl Default for WebViewAttributes {
  fn default() -> Self {
    Self {
      visible: true,
      transparent: false,
      url: None,
      initialization_scripts: vec![],
      custom_protocols: vec![],
      rpc_handler: None,
      file_drop_handler: None,
      data_directory: None,
    }
  }
}

/// Builder type of [`WebView`].
///
/// [`WebViewBuilder`] / [`WebView`] are the basic building blocks to constrcut WebView contents and
/// scripts for those who prefer to control fine grained window creation and event handling.
/// [`WebViewBuilder`] privides ability to setup initialization before web engine starts.
pub struct WebViewBuilder {
  pub webview: WebViewAttributes,
  window: Window,
}

impl WebViewBuilder {
  /// Create [`WebViewBuilder`] from provided [`Window`].
  pub fn new(window: Window) -> Result<Self> {
    let webview = WebViewAttributes::default();

    Ok(Self { webview, window })
  }

  /// Sets whether the WebView should be transparent.
  pub fn with_transparent(mut self, transparent: bool) -> Self {
    self.webview.transparent = transparent;
    self
  }

  /// Sets whether the WebView should be transparent.
  pub fn with_visible(mut self, visible: bool) -> Self {
    self.webview.visible = visible;
    self
  }

  /// Initialize javascript code when loading new pages. When webview load a new page, this
  /// initialization code will be executed. It is guaranteed that code is executed before
  /// `window.onload`.
  pub fn with_initialization_script(mut self, js: &str) -> Self {
    self.webview.initialization_scripts.push(js.to_string());
    self
  }

<<<<<<< HEAD
  /// Create a [`Dispatcher`] to send evaluation scripts to the WebView. [`WebView`] is not thread
  /// safe because it must be run on the main thread who creates it. [`Dispatcher`] can let you
  /// send the scripts from other threads.
  pub fn dispatcher(&self) -> Dispatcher {
    Dispatcher(self.tx.clone())
=======
  /// Whether the WebView window should have a custom user data path. This is useful in Windows
  /// when a bundled application can't have the webview data inside `Program Files`.
  pub fn with_data_directory(mut self, data_directory: PathBuf) -> Self {
    self.webview.data_directory.replace(data_directory);
    self
>>>>>>> de4a5fa8
  }

  /// Register custom file loading protocol
  #[cfg(feature = "protocol")]
  pub fn with_custom_protocol<F>(mut self, name: String, handler: F) -> Self
  where
    F: Fn(&Window, &str) -> Result<Vec<u8>> + 'static,
  {
    self
      .webview
      .custom_protocols
      .push((name, Box::new(handler)));
    self
  }

  /// Set the RPC handler to Communicate between the host Rust code and Javascript on webview.
  ///
  /// The communication is done via [JSON-RPC](https://www.jsonrpc.org). Users can use this to register an incoming
  /// request handler and reply with responses that are passed back to Javascript. On the Javascript
  /// side the client is exposed via `window.rpc` with two public methods:
  ///
  /// 1. The `call()` function accepts a method name and parameters and expects a reply.
  /// 2. The `notify()` function accepts a method name and parameters but does not expect a reply.
  ///
  /// Both functions return promises but `notify()` resolves immediately.
  pub fn with_rpc_handler<F>(mut self, handler: F) -> Self
  where
    F: Fn(&Window, RpcRequest) -> Option<RpcResponse> + 'static,
  {
    self.webview.rpc_handler = Some(Box::new(handler));
    self
  }

  /// Set a handler closure to process incoming [`FileDropEvent`] of the webview.
  ///
  /// # Blocking OS Default Behavior
  /// Return `true` in the callback to block the OS' default behavior of handling a file drop.
  ///
  /// Note, that if you do block this behavior, it won't be possible to drop files on `<input type="file">` forms.
  /// Also note, that it's not possible to manually set the value of a `<input type="file">` via JavaScript for security reasons.
  #[cfg(feature = "file-drop")]
  pub fn with_file_drop_handler<F>(mut self, handler: F) -> Self
  where
    F: Fn(&Window, FileDropEvent) -> bool + 'static,
  {
    self.webview.file_drop_handler = Some(Box::new(handler));
    self
  }

  /// Load the provided URL when the builder calling [`WebViewBuilder::build`] to create the
  /// [`WebView`]. The provided URL must be valid.
  pub fn with_url(mut self, url: &str) -> Result<Self> {
    self.webview.url = Some(Url::parse(url)?);
    Ok(self)
  }

  /// Consume the builder and create the [`WebView`].
  ///
  /// Platform-specific behavior:
  ///
  /// - **Unix:** This method must be called in a gtk thread. Usually this means it should be
  /// called in the same thread with the [`EventLoop`] you create.
  ///
  /// [`EventLoop`]: crate::application::event_loop::EventLoop
  pub fn build(mut self, web_context: &WebContext) -> Result<WebView> {
    if self.webview.rpc_handler.is_some() {
      let js = r#"
            (function() {
                function Rpc() {
                    const self = this;
                    this._promises = {};

                    // Private internal function called on error
                    this._error = (id, error) => {
                        if(this._promises[id]){
                            this._promises[id].reject(error);
                            delete this._promises[id];
                        }
                    }

                    // Private internal function called on result
                    this._result = (id, result) => {
                        if(this._promises[id]){
                            this._promises[id].resolve(result);
                            delete this._promises[id];
                        }
                    }

                    // Call remote method and expect a reply from the handler
                    this.call = function(method) {
                        let array = new Uint32Array(1);
                        window.crypto.getRandomValues(array);
                        const id = array[0];
                        const params = Array.prototype.slice.call(arguments, 1);
                        const payload = {jsonrpc: "2.0", id, method, params};
                        const promise = new Promise((resolve, reject) => {
                            self._promises[id] = {resolve, reject};
                        });
                        window.external.invoke(JSON.stringify(payload));
                        return promise;
                    }

                    // Send a notification without an `id` so no reply is expected.
                    this.notify = function(method) {
                        const params = Array.prototype.slice.call(arguments, 1);
                        const payload = {jsonrpc: "2.0", method, params};
                        window.external.invoke(JSON.stringify(payload));
                        return Promise.resolve();
                    }
                }
                window.external = window.external || {};
                window.external.rpc = new Rpc();
                window.rpc = window.external.rpc;
            })();
            "#;

      self.webview.initialization_scripts.push(js.to_string());
    }
    let window = Rc::new(self.window);
<<<<<<< HEAD
    let webview = InnerWebView::new(window.clone(), self.webview, web_context)?;
    Ok(WebView {
      window,
      webview,
      tx: self.tx,
      rx: self.rx,
    })
=======
    let webview = InnerWebView::new(window.clone(), self.webview)?;
    Ok(WebView { window, webview })
>>>>>>> de4a5fa8
  }
}

/// The fundamental type to present a [`WebView`].
///
/// [`WebViewBuilder`] / [`WebView`] are the basic building blocks to constrcut WebView contents and
/// scripts for those who prefer to control fine grained window creation and event handling.
/// [`WebView`] presents the actuall WebView window and let you still able to perform actions
/// during event handling to it. [`WebView`] also contains the associate [`Window`] with it.
pub struct WebView {
  window: Rc<Window>,
  webview: InnerWebView,
}

// Signal the Window to drop on Linux and Windows. On mac, we need to handle several unsafe code
// blocks and raw pointer properly.
impl Drop for WebView {
  fn drop(&mut self) {
    #[cfg(target_os = "linux")]
    {
      use crate::application::platform::unix::WindowExtUnix;
      use gtk::GtkWindowExt;
      self.window.gtk_window().close();
    }
    #[cfg(target_os = "windows")]
    unsafe {
      use winapi::{shared::windef::HWND, um::winuser::DestroyWindow};
      DestroyWindow(self.window.hwnd() as HWND);
    }
  }
}

impl WebView {
  /// Create a [`WebView`] from provided [`Window`]. Note that calling this directly loses
  /// abilities to initialize scripts, add rpc handler, and many more before starting WebView. To
  /// benefit from above features, create a [`WebViewBuilder`] instead.
  ///
  /// Platform-specific behavior:
  ///
  /// - **Unix:** This method must be called in a gtk thread. Usually this means it should be
  /// called in the same thread with the [`EventLoop`] you create.
  ///
  /// [`EventLoop`]: crate::application::event_loop::EventLoop
  pub fn new(window: Window, web_context: &WebContext) -> Result<Self> {
    WebViewBuilder::new(window)?.build(web_context)
  }

  /// Get the [`Window`] associate with the [`WebView`]. This can let you perform window related
  /// actions.
  pub fn window(&self) -> &Window {
    &self.window
  }

  /// Evaluate and run javascript code. Must be called on the same thread who created the
  /// [`WebView`]. Use [`EventLoopProxy`] and a custom event to send scripts from other threads.
  ///
  /// [`EventLoopProxy`]: crate::application::event_loop::EventLoopProxy
  pub fn evaluate_script(&self, js: &str) -> Result<()> {
    self.webview.eval(js)
  }

  /// Launch print modal for the webview content.
  pub fn print(&self) -> Result<()> {
    self.webview.print();
    Ok(())
  }

  /// Resize the WebView manually. This is required on Windows because its WebView API doesn't
  /// provide a way to resize automatically.
  pub fn resize(&self) -> Result<()> {
    #[cfg(target_os = "windows")]
    #[cfg(feature = "winrt")]
    self.webview.resize(HWND(self.window.hwnd() as _))?;
    #[cfg(target_os = "windows")]
    #[cfg(feature = "win32")]
    self.webview.resize(self.window.hwnd())?;
    Ok(())
  }
}

// Helper so all platforms handle RPC messages consistently.
fn rpc_proxy(
  window: &Window,
  js: String,
  handler: &dyn Fn(&Window, RpcRequest) -> Option<RpcResponse>,
) -> Result<Option<String>> {
  let req = serde_json::from_str::<RpcRequest>(&js)
    .map_err(|e| Error::RpcScriptError(e.to_string(), js))?;

  let mut response = (handler)(window, req);
  // Got a synchronous response so convert it to a script to be evaluated
  if let Some(mut response) = response.take() {
    if let Some(id) = response.id {
      let js = if let Some(error) = response.error.take() {
        RpcResponse::get_error_script(id, error)?
      } else if let Some(result) = response.result.take() {
        RpcResponse::get_result_script(id, result)?
      } else {
        // No error or result, assume a positive response
        // with empty result (ACK)
        RpcResponse::get_result_script(id, Value::Null)?
      };
      Ok(Some(js))
    } else {
      Ok(None)
    }
  } else {
    Ok(None)
  }
}

const RPC_VERSION: &str = "2.0";

/// RPC request message.
///
/// This usually passes to the [`RpcHandler`] or [`WindowRpcHandler`](crate::WindowRpcHandler) as
/// the parameter. You don't create this by yourself.
#[derive(Debug, Serialize, Deserialize)]
pub struct RpcRequest {
  jsonrpc: String,
  pub id: Option<Value>,
  pub method: String,
  pub params: Option<Value>,
}

/// RPC response message which being sent back to the Javascript side.
#[derive(Debug, Serialize, Deserialize)]
pub struct RpcResponse {
  jsonrpc: String,
  pub(crate) id: Option<Value>,
  pub(crate) result: Option<Value>,
  pub(crate) error: Option<Value>,
}

impl RpcResponse {
  /// Create a new result response.
  pub fn new_result(id: Option<Value>, result: Option<Value>) -> Self {
    Self {
      jsonrpc: RPC_VERSION.to_string(),
      id,
      result,
      error: None,
    }
  }

  /// Create a new error response.
  pub fn new_error(id: Option<Value>, error: Option<Value>) -> Self {
    Self {
      jsonrpc: RPC_VERSION.to_string(),
      id,
      error,
      result: None,
    }
  }

  /// Get a script that resolves the promise with a result.
  pub fn get_result_script(id: Value, result: Value) -> Result<String> {
    let retval = serde_json::to_string(&result)?;
    Ok(format!(
      "window.external.rpc._result({}, {})",
      id.to_string(),
      retval
    ))
  }

  /// Get a script that rejects the promise with an error.
  pub fn get_error_script(id: Value, result: Value) -> Result<String> {
    let retval = serde_json::to_string(&result)?;
    Ok(format!(
      "window.external.rpc._error({}, {})",
      id.to_string(),
      retval
    ))
  }
}

/// An event enumeration sent to [`FileDropHandler`].
#[derive(Debug, Serialize, Clone)]
pub enum FileDropEvent {
  /// The file(s) have been dragged onto the window, but have not been dropped yet.
  Hovered(Vec<PathBuf>),
  /// The file(s) have been dropped onto the window.
  Dropped(Vec<PathBuf>),
  /// The file drop was aborted.
  Cancelled,
}

/// Get Webview/Webkit version on current platform.
pub fn webview_version() -> Result<String> {
  platform_webview_version()
}

#[cfg(test)]
mod tests {
  use super::*;

  #[test]
  fn should_get_webview_version() {
    if let Err(error) = webview_version() {
      panic!("{}", error);
    }
  }
}<|MERGE_RESOLUTION|>--- conflicted
+++ resolved
@@ -129,21 +129,6 @@
     self
   }
 
-<<<<<<< HEAD
-  /// Create a [`Dispatcher`] to send evaluation scripts to the WebView. [`WebView`] is not thread
-  /// safe because it must be run on the main thread who creates it. [`Dispatcher`] can let you
-  /// send the scripts from other threads.
-  pub fn dispatcher(&self) -> Dispatcher {
-    Dispatcher(self.tx.clone())
-=======
-  /// Whether the WebView window should have a custom user data path. This is useful in Windows
-  /// when a bundled application can't have the webview data inside `Program Files`.
-  pub fn with_data_directory(mut self, data_directory: PathBuf) -> Self {
-    self.webview.data_directory.replace(data_directory);
-    self
->>>>>>> de4a5fa8
-  }
-
   /// Register custom file loading protocol
   #[cfg(feature = "protocol")]
   pub fn with_custom_protocol<F>(mut self, name: String, handler: F) -> Self
@@ -261,18 +246,8 @@
       self.webview.initialization_scripts.push(js.to_string());
     }
     let window = Rc::new(self.window);
-<<<<<<< HEAD
     let webview = InnerWebView::new(window.clone(), self.webview, web_context)?;
-    Ok(WebView {
-      window,
-      webview,
-      tx: self.tx,
-      rx: self.rx,
-    })
-=======
-    let webview = InnerWebView::new(window.clone(), self.webview)?;
     Ok(WebView { window, webview })
->>>>>>> de4a5fa8
   }
 }
 
