--- conflicted
+++ resolved
@@ -1,53 +1,47 @@
 //! [`WebView`] struct and associated types.
+
+mod mimetype;
+
+#[cfg(target_os = "linux")]
+mod linux;
+#[cfg(target_os = "linux")]
+use linux::*;
+#[cfg(target_os = "macos")]
+mod macos;
+#[cfg(target_os = "macos")]
+use macos::*;
+#[cfg(target_os = "windows")]
+#[cfg(feature = "winrt")]
+mod winrt;
+#[cfg(target_os = "windows")]
+#[cfg(feature = "winrt")]
+use winrt::*;
+#[cfg(target_os = "windows")]
+#[cfg(feature = "win32")]
+mod win32;
+#[cfg(target_os = "windows")]
+#[cfg(feature = "win32")]
+use win32::*;
+
+use crate::{Error, FileDropEvent, Result};
 
 use std::{
   path::PathBuf,
   sync::mpsc::{channel, Receiver, Sender},
 };
 
+use serde_json::Value;
+use url::Url;
+
+#[cfg(target_os = "windows")]
+#[cfg(feature = "winrt")]
+use bindings::Windows::Win32::WindowsAndMessaging::HWND;
 #[cfg(target_os = "linux")]
 use gtk::ApplicationWindow as Window;
-use serde_json::Value;
-use url::Url;
 #[cfg(target_os = "windows")]
 use winit::platform::windows::WindowExtWindows;
 #[cfg(not(target_os = "linux"))]
 use winit::window::Window;
-
-#[cfg(target_os = "linux")]
-use linux::*;
-#[cfg(target_os = "macos")]
-use macos::*;
-#[cfg(target_os = "windows")]
-<<<<<<< HEAD
-use win::*;
-=======
-#[cfg(feature = "winrt")]
-mod winrt;
-#[cfg(target_os = "windows")]
-#[cfg(feature = "winrt")]
-use winrt::*;
-#[cfg(target_os = "windows")]
-#[cfg(feature = "win32")]
-mod win32;
-#[cfg(target_os = "windows")]
-#[cfg(feature = "win32")]
-use win32::*;
->>>>>>> 1a88cd26
-
-use crate::{Error, FileDropEvent, Result};
-
-mod mimetype;
-
-#[cfg(target_os = "windows")]
-#[cfg(feature = "winrt")]
-use bindings::Windows::Win32::WindowsAndMessaging::HWND;
-#[cfg(target_os = "linux")]
-mod linux;
-#[cfg(target_os = "macos")]
-mod macos;
-#[cfg(target_os = "windows")]
-mod win;
 
 /// The RPC handler to Communicate between the host Rust code and Javascript on webview.
 ///
@@ -354,11 +348,7 @@
   /// provide a way to resize automatically.
   pub fn resize(&self) -> Result<()> {
     #[cfg(target_os = "windows")]
-    #[cfg(feature = "winrt")]
     self.webview.resize(HWND(self.window.hwnd() as _))?;
-    #[cfg(target_os = "windows")]
-    #[cfg(feature = "win32")]
-    self.webview.resize(self.window.hwnd())?;
     Ok(())
   }
 }
