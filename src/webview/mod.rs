// Copyright 2019-2021 Tauri Programme within The Commons Conservancy
// SPDX-License-Identifier: Apache-2.0
// SPDX-License-Identifier: MIT

//! [`WebView`] struct and associated types.

mod web_context;

pub use web_context::WebContext;

#[cfg(target_os = "android")]
pub(crate) mod android;
#[cfg(target_os = "android")]
use android::*;
#[cfg(any(
  target_os = "linux",
  target_os = "dragonfly",
  target_os = "freebsd",
  target_os = "netbsd",
  target_os = "openbsd"
))]
pub(crate) mod webkitgtk;
#[cfg(any(
  target_os = "linux",
  target_os = "dragonfly",
  target_os = "freebsd",
  target_os = "netbsd",
  target_os = "openbsd"
))]
use webkitgtk::*;
#[cfg(any(target_os = "macos", target_os = "ios"))]
pub(crate) mod wkwebview;
#[cfg(any(target_os = "macos", target_os = "ios"))]
use wkwebview::*;
#[cfg(target_os = "windows")]
pub(crate) mod webview2;
#[cfg(target_os = "windows")]
use self::webview2::*;
use crate::Result;
#[cfg(target_os = "android")]
use jni::{
  objects::{JClass, JObject},
  sys::jobject,
  JNIEnv,
};
#[cfg(target_os = "windows")]
use webview2_com::Microsoft::Web::WebView2::Win32::ICoreWebView2Controller;
#[cfg(target_os = "windows")]
use windows::{Win32::Foundation::HWND, Win32::UI::WindowsAndMessaging::DestroyWindow};

use std::{path::PathBuf, rc::Rc};

use url::Url;

#[cfg(target_os = "windows")]
use crate::application::platform::windows::WindowExtWindows;
use crate::application::{dpi::PhysicalSize, window::Window};

use crate::http::{Request as HttpRequest, Response as HttpResponse};

pub struct WebViewAttributes {
  /// Whether the WebView should have a custom user-agent.
  pub user_agent: Option<String>,
  /// Whether the WebView window should be visible.
  pub visible: bool,
  /// Whether the WebView should be transparent. Not supported on Windows 7.
  pub transparent: bool,
  /// Whether load the provided URL to [`WebView`].
  pub url: Option<Url>,
  /// Whether load the provided html string to [`WebView`].
  /// This will be ignored if the `url` is provided.
  ///
  /// # Warning
  /// The loaded from html string will have different Origin on different platforms. And
  /// servers which enforce CORS will need to add exact same Origin header in `Access-Control-Allow-Origin`
  /// if you wish to send requests with native `fetch` and `XmlHttpRequest` APIs. Here are the
  /// different Origin headers across platforms:
  ///
  /// - macOS: `http://localhost`
  /// - Linux: `http://localhost`
  /// - Windows: `null`
  pub html: Option<String>,
  /// Initialize javascript code when loading new pages. When webview load a new page, this
  /// initialization code will be executed. It is guaranteed that code is executed before
  /// `window.onload`.
  pub initialization_scripts: Vec<String>,
  /// Register custom file loading protocols with pairs of scheme uri string and a handling
  /// closure.
  ///
  /// The closure takes a url string slice, and returns a two item tuple of a vector of
  /// bytes which is the content and a mimetype string of the content.
  ///
  /// # Warning
  /// Pages loaded from custom protocol will have different Origin on different platforms. And
  /// servers which enforce CORS will need to add exact same Origin header in `Access-Control-Allow-Origin`
  /// if you wish to send requests with native `fetch` and `XmlHttpRequest` APIs. Here are the
  /// different Origin headers across platforms:
  ///
  /// - macOS: `<scheme_name>://<path>` (so it will be `wry://examples` in `custom_protocol` example)
  /// - Linux: Though it's same as macOS, there's a [bug] that Origin header in the request will be
  /// empty. So the only way to pass the server is setting `Access-Control-Allow-Origin: *`.
  /// - Windows: `https://<scheme_name>.<path>` (so it will be `https://wry.examples` in `custom_protocol` example)
  ///
  /// [bug]: https://bugs.webkit.org/show_bug.cgi?id=229034
  pub custom_protocols: Vec<(String, Box<dyn Fn(&HttpRequest) -> Result<HttpResponse>>)>,
  /// Set the IPC handler to receive the message from Javascript on webview to host Rust code.
  /// The message sent from webview should call `window.ipc.postMessage("insert_message_here");`.
  ///
  /// Both functions return promises but `notify()` resolves immediately.
  pub ipc_handler: Option<Box<dyn Fn(&Window, String)>>,
  /// Set a handler closure to process incoming [`FileDropEvent`] of the webview.
  ///
  /// # Blocking OS Default Behavior
  /// Return `true` in the callback to block the OS' default behavior of handling a file drop.
  ///
  /// Note, that if you do block this behavior, it won't be possible to drop files on `<input type="file">` forms.
  /// Also note, that it's not possible to manually set the value of a `<input type="file">` via JavaScript for security reasons.
  #[cfg(feature = "file-drop")]
  pub file_drop_handler: Option<Box<dyn Fn(&Window, FileDropEvent) -> bool>>,
  #[cfg(not(feature = "file-drop"))]
  file_drop_handler: Option<Box<dyn Fn(&Window, FileDropEvent) -> bool>>,

  /// Set a navigation handler to decide if incoming url is allowed to navigate.
  ///
  /// The closure take a `String` parameter as url and return `bool` to determine the url. True is
  /// allow to nivagate and false is not.
  pub navigation_handler: Option<Box<dyn Fn(String) -> bool>>,

  /// Enables clipboard access for the page rendered on **Linux** and **Windows**.
  ///
  /// macOS doesn't provide such method and is always enabled by default. But you still need to add menu
  /// item accelerators to use shortcuts.
  pub clipboard: bool,

  /// Enable web inspector which is usually called dev tool.
  ///
  /// Note this only enables dev tool to the webview. To open it, you can call
  /// [`WebView::devtool`], or right click the page and open it from the context menu.
  ///
  /// # Warning
  /// This will call private functions on **macOS**. It's still enabled if set in **debug** build on mac,
  /// but requires `devtool` feature flag to actually enable it in **release** build.
  pub devtools: bool,
}

impl Default for WebViewAttributes {
  fn default() -> Self {
    Self {
      user_agent: None,
      visible: true,
      transparent: false,
      url: None,
      html: None,
      initialization_scripts: vec![],
      custom_protocols: vec![],
      ipc_handler: None,
      file_drop_handler: None,
      navigation_handler: None,
      clipboard: false,
      devtools: false,
    }
  }
}

/// Builder type of [`WebView`].
///
/// [`WebViewBuilder`] / [`WebView`] are the basic building blocks to constrcut WebView contents and
/// scripts for those who prefer to control fine grained window creation and event handling.
/// [`WebViewBuilder`] privides ability to setup initialization before web engine starts.
pub struct WebViewBuilder<'a> {
  pub webview: WebViewAttributes,
  web_context: Option<&'a mut WebContext>,
  window: Window,
}

impl<'a> WebViewBuilder<'a> {
  /// Create [`WebViewBuilder`] from provided [`Window`].
  pub fn new(window: Window) -> Result<Self> {
    let webview = WebViewAttributes::default();
    let web_context = None;

    Ok(Self {
      webview,
      web_context,
      window,
    })
  }

  /// Sets whether the WebView should be transparent. Not supported on Windows 7.
  pub fn with_transparent(mut self, transparent: bool) -> Self {
    self.webview.transparent = transparent;
    self
  }

  /// Sets whether the WebView should be transparent.
  pub fn with_visible(mut self, visible: bool) -> Self {
    self.webview.visible = visible;
    self
  }

  /// Initialize javascript code when loading new pages. When webview load a new page, this
  /// initialization code will be executed. It is guaranteed that code is executed before
  /// `window.onload`.
  pub fn with_initialization_script(mut self, js: &str) -> Self {
    self.webview.initialization_scripts.push(js.to_string());
    self
  }

  /// Register custom file loading protocols with pairs of scheme uri string and a handling
  /// closure.
  ///
  /// The closure takes a url string slice, and returns a two item tuple of a
  /// vector of bytes which is the content and a mimetype string of the content.
  ///
  /// # Warning
  /// Pages loaded from custom protocol will have different Origin on different platforms. And
  /// servers which enforce CORS will need to add exact same Origin header in `Access-Control-Allow-Origin`
  /// if you wish to send requests with native `fetch` and `XmlHttpRequest` APIs. Here are the
  /// different Origin headers across platforms:
  ///
  /// - macOS: `<scheme_name>://<path>` (so it will be `wry://examples` in `custom_protocol` example)
  /// - Linux: Though it's same as macOS, there's a [bug] that Origin header in the request will be
  /// empty. So the only way to pass the server is setting `Access-Control-Allow-Origin: *`.
  /// - Windows: `https://<scheme_name>.<path>` (so it will be `https://wry.examples` in `custom_protocol` example)
  ///
  /// [bug]: https://bugs.webkit.org/show_bug.cgi?id=229034
  #[cfg(feature = "protocol")]
  pub fn with_custom_protocol<F>(mut self, name: String, handler: F) -> Self
  where
    F: Fn(&HttpRequest) -> Result<HttpResponse> + 'static,
  {
    self
      .webview
      .custom_protocols
      .push((name, Box::new(handler)));
    self
  }

  /// Set the IPC handler to receive the message from Javascript on webview to host Rust code.
  /// The message sent from webview should call `window.ipc.postMessage("insert_message_here");`.
  ///
  /// Both functions return promises but `notify()` resolves immediately.
  pub fn with_ipc_handler<F>(mut self, handler: F) -> Self
  where
    F: Fn(&Window, String) + 'static,
  {
    self.webview.ipc_handler = Some(Box::new(handler));
    self
  }

  /// Set a handler closure to process incoming [`FileDropEvent`] of the webview.
  ///
  /// # Blocking OS Default Behavior
  /// Return `true` in the callback to block the OS' default behavior of handling a file drop.
  ///
  /// Note, that if you do block this behavior, it won't be possible to drop files on `<input type="file">` forms.
  /// Also note, that it's not possible to manually set the value of a `<input type="file">` via JavaScript for security reasons.
  #[cfg(feature = "file-drop")]
  pub fn with_file_drop_handler<F>(mut self, handler: F) -> Self
  where
    F: Fn(&Window, FileDropEvent) -> bool + 'static,
  {
    self.webview.file_drop_handler = Some(Box::new(handler));
    self
  }

  /// Load the provided URL when the builder calling [`WebViewBuilder::build`] to create the
  /// [`WebView`]. The provided URL must be valid.
  pub fn with_url(mut self, url: &str) -> Result<Self> {
    self.webview.url = Some(Url::parse(url)?);
    Ok(self)
  }

  /// Load the provided HTML string when the builder calling [`WebViewBuilder::build`] to create the
  /// [`WebView`]. This will be ignored if `url` is already provided.
  ///
  /// # Warning
  /// The Page loaded from html string will have different Origin on different platforms. And
  /// servers which enforce CORS will need to add exact same Origin header in `Access-Control-Allow-Origin`
  /// if you wish to send requests with native `fetch` and `XmlHttpRequest` APIs. Here are the
  /// different Origin headers across platforms:
  ///
  /// - macOS: `http://localhost`
  /// - Linux: `http://localhost`
  /// - Windows: `null`
  pub fn with_html(mut self, html: impl Into<String>) -> Result<Self> {
    self.webview.html = Some(html.into());
    Ok(self)
  }

  /// Set the web context that can share with multiple [`WebView`]s.
  pub fn with_web_context(mut self, web_context: &'a mut WebContext) -> Self {
    self.web_context = Some(web_context);
    self
  }

  /// Set a custom [user-agent](https://developer.mozilla.org/en-US/docs/Web/HTTP/Headers/User-Agent) for the WebView.
  pub fn with_user_agent(mut self, user_agent: &str) -> Self {
    self.webview.user_agent = Some(user_agent.to_string());
    self
  }

  /// Enable web inspector which is usually called dev tool.
  ///
  /// Note this only enables dev tool to the webview. To open it, you can call
  /// [`WebView::devtool`], or right click the page and open it from the context menu.
  ///
  /// # Warning
  /// This will call private functions on **macOS**. It's still enabled if set in **debug** build on mac,
<<<<<<< HEAD
  /// but requires `devtool` feature flag to actually enable it in **release** build.
  pub fn with_devtools(mut self, devtools: bool) -> Self {
    self.webview.devtools = devtools;
=======
  /// but requires `devtools` feature flag to actually enable it in **release** build.
  pub fn with_devtools(mut self, devtool: bool) -> Self {
    self.webview.devtool = devtool;
>>>>>>> f7d45c13
    self
  }

  /// Set a navigation handler to decide if incoming url is allowed to navigate.
  ///
  /// The closure takes a `String` parameter as url and return `bool` to determine the url. True is
  /// allowed to nivagate and false is not.
  pub fn with_navigation_handler(mut self, callback: impl Fn(String) -> bool + 'static) -> Self {
    self.webview.navigation_handler = Some(Box::new(callback));
    self
  }

  /// Consume the builder and create the [`WebView`].
  ///
  /// Platform-specific behavior:
  ///
  /// - **Unix:** This method must be called in a gtk thread. Usually this means it should be
  /// called in the same thread with the [`EventLoop`] you create.
  ///
  /// [`EventLoop`]: crate::application::event_loop::EventLoop
  pub fn build(self) -> Result<WebView> {
    let window = Rc::new(self.window);
    let webview = InnerWebView::new(window.clone(), self.webview, self.web_context)?;
    Ok(WebView { window, webview })
  }
}

/// The fundamental type to present a [`WebView`].
///
/// [`WebViewBuilder`] / [`WebView`] are the basic building blocks to constrcut WebView contents and
/// scripts for those who prefer to control fine grained window creation and event handling.
/// [`WebView`] presents the actuall WebView window and let you still able to perform actions
/// during event handling to it. [`WebView`] also contains the associate [`Window`] with it.
pub struct WebView {
  window: Rc<Window>,
  webview: InnerWebView,
}

// Signal the Window to drop on Linux and Windows. On mac, we need to handle several unsafe code
// blocks and raw pointer properly.
#[cfg(any(
  target_os = "linux",
  target_os = "dragonfly",
  target_os = "freebsd",
  target_os = "netbsd",
  target_os = "openbsd"
))]
impl Drop for WebView {
  fn drop(&mut self) {
    unsafe {
      use crate::application::platform::unix::WindowExtUnix;
      use gtk::prelude::WidgetExtManual;
      self.window().gtk_window().destroy();
    }
  }
}

#[cfg(target_os = "windows")]
impl Drop for WebView {
  fn drop(&mut self) {
    unsafe {
      DestroyWindow(HWND(self.window.hwnd() as _));
    }
  }
}

impl WebView {
  /// Create a [`WebView`] from provided [`Window`]. Note that calling this directly loses
  /// abilities to initialize scripts, add ipc handler, and many more before starting WebView. To
  /// benefit from above features, create a [`WebViewBuilder`] instead.
  ///
  /// Platform-specific behavior:
  ///
  /// - **Unix:** This method must be called in a gtk thread. Usually this means it should be
  /// called in the same thread with the [`EventLoop`] you create.
  ///
  /// [`EventLoop`]: crate::application::event_loop::EventLoop
  pub fn new(window: Window) -> Result<Self> {
    WebViewBuilder::new(window)?.build()
  }

  /// Get the [`Window`] associate with the [`WebView`]. This can let you perform window related
  /// actions.
  pub fn window(&self) -> &Window {
    &self.window
  }

  /// Evaluate and run javascript code. Must be called on the same thread who created the
  /// [`WebView`]. Use [`EventLoopProxy`] and a custom event to send scripts from other threads.
  ///
  /// [`EventLoopProxy`]: crate::application::event_loop::EventLoopProxy
  pub fn evaluate_script(&self, js: &str) -> Result<()> {
    self.webview.eval(js)
  }

  /// Launch print modal for the webview content.
  pub fn print(&self) -> Result<()> {
    self.webview.print();
    Ok(())
  }

  /// Resize the WebView manually. This is only required on Windows because its WebView API doesn't
  /// provide a way to resize automatically.
  pub fn resize(&self) -> Result<()> {
    #[cfg(target_os = "windows")]
    self.webview.resize(HWND(self.window.hwnd() as _))?;
    Ok(())
  }

  /// Moves Focus to the Webview control.
  ///
  /// It's usually safe to call `focus` method on `Window` which would also focus to `WebView` except Windows.
  /// Focussing to `Window` doesn't mean focussing to `WebView` on Windows. For example, if you have
  /// an input field on webview and lost focus, you will have to explicitly click the field even you
  /// re-focus the window. And if you focus to `WebView`, it will lost focus to the `Window`.
  pub fn focus(&self) {
    self.webview.focus();
  }

  /// Open the web inspector which is usually called dev tool.
  ///
  /// ## Platform-specific
  ///
  /// - **Android / iOS:** Not supported.
  #[cfg(any(debug_assertions, feature = "devtools"))]
  pub fn open_devtools(&self) {
    self.webview.open_devtools();
  }

  /// Close the web inspector which is usually called dev tool.
  ///
  /// ## Platform-specific
  ///
  /// - **Windows / Android / iOS:** Not supported.
  #[cfg(any(debug_assertions, feature = "devtools"))]
  pub fn close_devtools(&self) {
    self.webview.close_devtools();
  }

  /// Gets the devtool window's current vibility state.
  ///
  /// ## Platform-specific
  ///
  /// - **Windows / Android / iOS:** Not supported.
  #[cfg(any(debug_assertions, feature = "devtools"))]
  pub fn is_devtoolss_open(&self) -> bool {
    self.webview.is_devtools_open()
  }

  pub fn inner_size(&self) -> PhysicalSize<u32> {
    #[cfg(target_os = "macos")]
    {
      let scale_factor = self.window.scale_factor();
      self.webview.inner_size(scale_factor)
    }
    #[cfg(not(target_os = "macos"))]
    self.window.inner_size()
  }

  #[cfg(target_os = "android")]
  pub fn run(self, env: JNIEnv, jclass: JClass, jobject: JObject) -> jobject {
    self.webview.run(env, jclass, jobject).unwrap()
  }

  #[cfg(target_os = "android")]
  pub fn ipc_handler(window: &Window, arg: String) {
    InnerWebView::ipc_handler(window, arg)
  }
}

/// An event enumeration sent to [`FileDropHandler`].
#[non_exhaustive]
#[derive(Debug, Serialize, Clone)]
pub enum FileDropEvent {
  /// The file(s) have been dragged onto the window, but have not been dropped yet.
  Hovered(Vec<PathBuf>),
  /// The file(s) have been dropped onto the window.
  Dropped(Vec<PathBuf>),
  /// The file drop was aborted.
  Cancelled,
}

/// Get Webview/Webkit version on current platform.
pub fn webview_version() -> Result<String> {
  platform_webview_version()
}

/// Additional methods on `WebView` that are specific to Windows.
#[cfg(target_os = "windows")]
pub trait WebviewExtWindows {
  /// Returns WebView2 Controller
  fn controller(&self) -> ICoreWebView2Controller;
}

#[cfg(target_os = "windows")]
impl WebviewExtWindows for WebView {
  fn controller(&self) -> ICoreWebView2Controller {
    self.webview.controller.clone()
  }
}

/// Additional methods on `WebView` that are specific to Linux.
#[cfg(target_os = "linux")]
pub trait WebviewExtUnix {
  /// Returns Webkit2gtk Webview handle
  fn webview(&self) -> Rc<webkit2gtk::WebView>;
}

#[cfg(target_os = "linux")]
impl WebviewExtUnix for WebView {
  fn webview(&self) -> Rc<webkit2gtk::WebView> {
    self.webview.webview.clone()
  }
}

/// Additional methods on `WebView` that are specific to macOS.
#[cfg(target_os = "macOS")]
pub trait WebviewExtMacOS {
  /// Returns WKWebView handle
  fn webview(&self) -> cocoa::base::id;
  /// Returns WKWebView manager [(userContentController)](https://developer.apple.com/documentation/webkit/wkscriptmessagehandler/1396222-usercontentcontroller) handle
  fn manager(&self) -> cocoa::base::id;
  /// Returns NSWindow associated with the WKWebView webview
  fn ns_window(&self) -> cocoa::base::id;
}

#[cfg(target_os = "macOS")]
impl WebviewExtMacOS for WebView {
  fn webview(&self) -> cocoa::base::id {
    self.webview.webview.clone()
  }

  fn manager(&self) -> cocoa::base::id {
    self.webview.manager.clone()
  }

  fn ns_window(&self) -> cocoa::base::id {
    self.webview.ns_window.clone()
  }
}

#[cfg(test)]
mod tests {
  use super::*;

  #[test]
  fn should_get_webview_version() {
    if let Err(error) = webview_version() {
      panic!("{}", error);
    }
  }
}<|MERGE_RESOLUTION|>--- conflicted
+++ resolved
@@ -307,15 +307,9 @@
   ///
   /// # Warning
   /// This will call private functions on **macOS**. It's still enabled if set in **debug** build on mac,
-<<<<<<< HEAD
-  /// but requires `devtool` feature flag to actually enable it in **release** build.
+  /// but requires `devtools` feature flag to actually enable it in **release** build.
   pub fn with_devtools(mut self, devtools: bool) -> Self {
     self.webview.devtools = devtools;
-=======
-  /// but requires `devtools` feature flag to actually enable it in **release** build.
-  pub fn with_devtools(mut self, devtool: bool) -> Self {
-    self.webview.devtool = devtool;
->>>>>>> f7d45c13
     self
   }
 
@@ -461,7 +455,7 @@
   ///
   /// - **Windows / Android / iOS:** Not supported.
   #[cfg(any(debug_assertions, feature = "devtools"))]
-  pub fn is_devtoolss_open(&self) -> bool {
+  pub fn is_devtools_open(&self) -> bool {
     self.webview.is_devtools_open()
   }
 
