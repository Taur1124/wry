--- conflicted
+++ resolved
@@ -140,7 +140,6 @@
   /// allow to navigate and false is not.
   pub navigation_handler: Option<Box<dyn Fn(String) -> bool>>,
 
-<<<<<<< HEAD
   /// Set a download handlers to manage incoming downloads.
   ///
   /// The first closure takes two parameters - the first is a `String` representing the url being downloaded from and and the 
@@ -152,13 +151,12 @@
   pub download_started_handler: Option<Box<dyn FnMut(String, &mut PathBuf) -> bool>>,
   
   pub download_complete_callback: Option<Rc<dyn Fn(String, bool) + 'static>>,
-=======
+
   /// Set a new window handler to decide if incoming url is allowed to open in a new window.
   ///
   /// The closure take a `String` parameter as url and return `bool` to determine the url. True is
   /// allow to navigate and false is not.
   pub new_window_req_handler: Option<Box<dyn Fn(String) -> bool>>,
->>>>>>> e9f04d7e
 
   /// Enables clipboard access for the page rendered on **Linux** and **Windows**.
   ///
@@ -193,12 +191,9 @@
       ipc_handler: None,
       file_drop_handler: None,
       navigation_handler: None,
-<<<<<<< HEAD
       download_started_handler: None,
       download_complete_callback: None,
-=======
       new_window_req_handler: None,
->>>>>>> e9f04d7e
       clipboard: false,
       devtools: false,
       zoom_hotkeys_enabled: false,
@@ -385,7 +380,6 @@
     self
   }
 
-<<<<<<< HEAD
   /// Set a download handler to decide if incoming download is allowed.
   ///
   /// The closure takes a `String` parameter as url and return `bool` to determine if the 
@@ -403,7 +397,9 @@
     complete_callback_builder: impl Fn(String, bool) + 'static
   ) -> Self {
     self.webview.download_complete_callback = Some(Rc::new(complete_callback_builder));
-=======
+    self
+  }
+
   /// Enables clipboard access for the page rendered on **Linux** and **Windows**.
   ///
   /// macOS doesn't provide such method and is always enabled by default. But you still need to add menu
@@ -423,7 +419,6 @@
     callback: impl Fn(String) -> bool + 'static,
   ) -> Self {
     self.webview.new_window_req_handler = Some(Box::new(callback));
->>>>>>> e9f04d7e
     self
   }
 
