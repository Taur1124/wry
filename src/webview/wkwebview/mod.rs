--- conflicted
+++ resolved
@@ -44,14 +44,10 @@
     dpi::{LogicalSize, PhysicalSize},
     window::Window,
   },
-<<<<<<< HEAD
   webview::{
     wkwebview::download::{add_download_methods, set_download_delegate},
-    FileDropEvent, WebContext, WebViewAttributes,
+    FileDropEvent, WebContext, WebViewAttributes, RGBA,
   },
-=======
-  webview::{FileDropEvent, WebContext, WebViewAttributes, RGBA},
->>>>>>> 4aa109cb
   Result,
 };
 
