// Copyright 2019-2021 Tauri Programme within The Commons Conservancy
// SPDX-License-Identifier: Apache-2.0
// SPDX-License-Identifier: MIT

#[cfg(target_os = "macos")]
mod file_drop;
mod web_context;

pub use web_context::WebContextImpl;

#[cfg(target_os = "macos")]
use cocoa::{
  appkit::{NSView, NSViewHeightSizable, NSViewWidthSizable},
  base::YES,
};
use cocoa::{
  base::id,
  foundation::{NSDictionary, NSFastEnumeration, NSInteger},
};

use std::{
  ffi::{c_void, CStr},
  os::raw::c_char,
  ptr::{null, null_mut},
  rc::Rc,
  slice, str,
};

use core_graphics::geometry::{CGPoint, CGRect, CGSize};
use objc::{
  declare::ClassDecl,
  runtime::{Class, Object, Sel},
};
use objc_id::Id;

#[cfg(target_os = "macos")]
use crate::application::platform::macos::WindowExtMacOS;
#[cfg(target_os = "macos")]
use file_drop::{add_file_drop_methods, set_file_drop_handler};

#[cfg(target_os = "ios")]
use crate::application::platform::ios::WindowExtIOS;

use crate::{
  application::{
    dpi::{LogicalSize, PhysicalSize},
    window::Window,
  },
  webview::{FileDropEvent, WebContext, WebViewAttributes},
  Result,
};

use crate::http::{
  Request as HttpRequest, RequestBuilder as HttpRequestBuilder, Response as HttpResponse,
};

pub struct InnerWebView {
  webview: id,
  #[cfg(target_os = "macos")]
  ns_window: id,
  manager: id,
  // Note that if following functions signatures are changed in the future,
  // all fucntions pointer declarations in objc callbacks below all need to get updated.
  ipc_handler_ptr: *mut (Box<dyn Fn(&Window, String)>, Rc<Window>),
  nav_handler_ptr: *mut Box<dyn Fn(String) -> bool>,
  #[cfg(target_os = "macos")]
  file_drop_ptr: *mut (Box<dyn Fn(&Window, FileDropEvent) -> bool>, Rc<Window>),
  protocol_ptrs: Vec<*mut Box<dyn Fn(&HttpRequest) -> Result<HttpResponse>>>,
}

impl InnerWebView {
  pub fn new(
    window: Rc<Window>,
    attributes: WebViewAttributes,
    mut web_context: Option<&mut WebContext>,
  ) -> Result<Self> {
    // Function for ipc handler
    extern "C" fn did_receive(this: &Object, _: Sel, _: id, msg: id) {
      // Safety: objc runtime calls are unsafe
      unsafe {
        let function = this.get_ivar::<*mut c_void>("function");
        if !function.is_null() {
          let function =
            &mut *(*function as *mut (Box<dyn for<'r> Fn(&'r Window, String)>, Rc<Window>));
          let body: id = msg_send![msg, body];
          let utf8: *const c_char = msg_send![body, UTF8String];
          let js = CStr::from_ptr(utf8).to_str().expect("Invalid UTF8 string");

          (function.0)(&function.1, js.to_string());
        } else {
          log::warn!("WebView instance is dropped! This handler shouldn't be called.");
        }
      }
    }

    // Task handler for custom protocol
    extern "C" fn start_task(this: &Object, _: Sel, _webview: id, task: id) {
      unsafe {
        let function = this.get_ivar::<*mut c_void>("function");
        if !function.is_null() {
          let function =
            &mut *(*function as *mut Box<dyn for<'s> Fn(&'s HttpRequest) -> Result<HttpResponse>>);

          // Get url request
          let request: id = msg_send![task, request];
          let url: id = msg_send![request, URL];
          let nsstring = {
            let s: id = msg_send![url, absoluteString];
            NSString(Id::from_ptr(s))
          };

          // Get request method (GET, POST, PUT etc...)
          let method = {
            let s: id = msg_send![request, HTTPMethod];
            NSString(Id::from_ptr(s))
          };

          // Prepare our HttpRequest
          let mut http_request = HttpRequestBuilder::new()
            .uri(nsstring.to_str())
            .method(method.to_str());

          // Get body
          let mut sent_form_body = Vec::new();
          let body: id = msg_send![request, HTTPBody];
          let body_stream: id = msg_send![request, HTTPBodyStream];
          if !body.is_null() {
            let length = msg_send![body, length];
            let data_bytes: id = msg_send![body, bytes];
            sent_form_body = slice::from_raw_parts(data_bytes as *const u8, length).to_vec();
          } else if !body_stream.is_null() {
            let _: () = msg_send![body_stream, open];

            while msg_send![body_stream, hasBytesAvailable] {
              sent_form_body.reserve(128);
              let p = sent_form_body.as_mut_ptr().add(sent_form_body.len());
              let read_length = sent_form_body.capacity() - sent_form_body.len();
              let count: usize = msg_send![body_stream, read: p maxLength: read_length];
              sent_form_body.set_len(sent_form_body.len() + count);
            }

            let _: () = msg_send![body_stream, close];
          }

          // Extract all headers fields
          let all_headers: id = msg_send![request, allHTTPHeaderFields];

          // get all our headers values and inject them in our request
          for current_header_ptr in all_headers.iter() {
            let header_field = NSString(Id::from_ptr(current_header_ptr));
            let header_value = NSString(Id::from_ptr(all_headers.valueForKey_(current_header_ptr)));
            // inject the header into the request
            http_request = http_request.header(header_field.to_str(), header_value.to_str());
          }

          // send response
          let final_request = http_request.body(sent_form_body).unwrap();
          if let Ok(sent_response) = function(&final_request) {
            let content = sent_response.body();
            // default: application/octet-stream, but should be provided by the client
            let wanted_mime = sent_response.mimetype();
            // default to 200
            let wanted_status_code = sent_response.status().as_u16() as i32;
            // default to HTTP/1.1
            let wanted_version = format!("{:#?}", sent_response.version());

            let dictionary: id = msg_send![class!(NSMutableDictionary), alloc];
            let headers: id = msg_send![dictionary, initWithCapacity:1];
            if let Some(mime) = wanted_mime {
              let () = msg_send![headers, setObject:NSString::new(mime) forKey: NSString::new("content-type")];
            }
            let () = msg_send![headers, setObject:NSString::new(&content.len().to_string()) forKey: NSString::new("content-length")];

            // add headers
            for (name, value) in sent_response.headers().iter() {
              let header_key = name.to_string();
              if let Ok(value) = value.to_str() {
                let () = msg_send![headers, setObject:NSString::new(value) forKey: NSString::new(&header_key)];
              }
            }

            let urlresponse: id = msg_send![class!(NSHTTPURLResponse), alloc];
            let response: id = msg_send![urlresponse, initWithURL:url statusCode: wanted_status_code HTTPVersion:NSString::new(&wanted_version) headerFields:headers];
            let () = msg_send![task, didReceiveResponse: response];

            // Send data
            let bytes = content.as_ptr() as *mut c_void;
            let data: id = msg_send![class!(NSData), alloc];
            let data: id = msg_send![data, initWithBytes:bytes length:content.len()];
            let () = msg_send![task, didReceiveData: data];
          } else {
            let urlresponse: id = msg_send![class!(NSHTTPURLResponse), alloc];
            let response: id = msg_send![urlresponse, initWithURL:url statusCode:404 HTTPVersion:NSString::new("HTTP/1.1") headerFields:null::<c_void>()];
            let () = msg_send![task, didReceiveResponse: response];
          }
          // Finish
          let () = msg_send![task, didFinish];
        } else {
          log::warn!(
            "Either WebView or WebContext instance is dropped! This handler shouldn't be called."
          );
        }
      }
    }
    extern "C" fn stop_task(_: &Object, _: Sel, _webview: id, _task: id) {}

    // Safety: objc runtime calls are unsafe
    unsafe {
      // Config and custom protocol
      let config: id = msg_send![class!(WKWebViewConfiguration), new];
      let mut protocol_ptrs = Vec::new();
      for (name, function) in attributes.custom_protocols {
        let scheme_name = format!("{}URLSchemeHandler", name);
        let cls = ClassDecl::new(&scheme_name, class!(NSObject));
        let cls = match cls {
          Some(mut cls) => {
            cls.add_ivar::<*mut c_void>("function");
            cls.add_method(
              sel!(webView:startURLSchemeTask:),
              start_task as extern "C" fn(&Object, Sel, id, id),
            );
            cls.add_method(
              sel!(webView:stopURLSchemeTask:),
              stop_task as extern "C" fn(&Object, Sel, id, id),
            );
            cls.register()
          }
          None => Class::get(&scheme_name).expect("Failed to get the class definition"),
        };
        let handler: id = msg_send![cls, new];
        let function = Box::into_raw(Box::new(function));
        if let Some(context) = &mut web_context {
          context.os.registered_protocols(function);
        } else {
          protocol_ptrs.push(function);
        }

        (*handler).set_ivar("function", function as *mut _ as *mut c_void);
        let () = msg_send![config, setURLSchemeHandler:handler forURLScheme:NSString::new(&name)];
      }

      // Webview and manager
      let manager: id = msg_send![config, userContentController];
      let cls = match ClassDecl::new("WryWebView", class!(WKWebView)) {
        #[allow(unused_mut)]
        Some(mut decl) => {
          #[cfg(target_os = "macos")]
          add_file_drop_methods(&mut decl);
          decl.register()
        }
        _ => class!(WryWebView),
      };
      let webview: id = msg_send![cls, alloc];
      let _preference: id = msg_send![config, preferences];
      let _yes: id = msg_send![class!(NSNumber), numberWithBool:1];

      #[cfg(any(debug_assertions, feature = "devtools"))]
      if attributes.devtools {
        // Equivalent Obj-C:
        // [[config preferences] setValue:@YES forKey:@"developerExtrasEnabled"];
        let dev = NSString::new("developerExtrasEnabled");
        let _: id = msg_send![_preference, setValue:_yes forKey:dev];
      }

      #[cfg(target_os = "macos")]
      let _: id = msg_send![_preference, setValue:_yes forKey:NSString::new("tabFocusesLinks")];

      #[cfg(feature = "transparent")]
      if attributes.transparent {
        let no: id = msg_send![class!(NSNumber), numberWithBool:0];
        // Equivalent Obj-C:
        // [config setValue:@NO forKey:@"drawsBackground"];
        let _: id = msg_send![config, setValue:no forKey:NSString::new("drawsBackground")];
      }

      #[cfg(feature = "fullscreen")]
      // Equivalent Obj-C:
      // [preference setValue:@YES forKey:@"fullScreenEnabled"];
      let _: id = msg_send![_preference, setValue:_yes forKey:NSString::new("fullScreenEnabled")];

      // Initialize webview with zero point
      let zero = CGRect::new(&CGPoint::new(0., 0.), &CGSize::new(0., 0.));
      let _: () = msg_send![webview, initWithFrame:zero configuration:config];

      // Auto-resize on macOS
      #[cfg(target_os = "macos")]
      {
        webview.setAutoresizingMask_(NSViewHeightSizable | NSViewWidthSizable);
      }

      // Message handler
      let ipc_handler_ptr = if let Some(ipc_handler) = attributes.ipc_handler {
        let cls = ClassDecl::new("WebViewDelegate", class!(NSObject));
        let cls = match cls {
          Some(mut cls) => {
            cls.add_ivar::<*mut c_void>("function");
            cls.add_method(
              sel!(userContentController:didReceiveScriptMessage:),
              did_receive as extern "C" fn(&Object, Sel, id, id),
            );
            cls.register()
          }
          None => class!(WebViewDelegate),
        };
        let handler: id = msg_send![cls, new];
        let ipc_handler_ptr = Box::into_raw(Box::new((ipc_handler, window.clone())));

        (*handler).set_ivar("function", ipc_handler_ptr as *mut _ as *mut c_void);
        let ipc = NSString::new("ipc");
        let _: () = msg_send![manager, addScriptMessageHandler:handler name:ipc];
        ipc_handler_ptr
      } else {
        null_mut()
      };

      // Navigation handler
      extern "C" fn navigation_policy(this: &Object, _: Sel, _: id, action: id, handler: id) {
        unsafe {
          let request: id = msg_send![action, request];
          let url: id = msg_send![request, URL];
          let url: id = msg_send![url, absoluteString];
          let url = NSString(Id::from_ptr(url));
          let handler = handler as *mut block::Block<(NSInteger,), c_void>;

          let function = this.get_ivar::<*mut c_void>("function");
          if !function.is_null() {
            let function = &mut *(*function as *mut Box<dyn for<'s> Fn(String) -> bool>);
            match (function)(url.to_str().to_string()) {
              true => (*handler).call((1,)),
              false => (*handler).call((0,)),
            };
          } else {
            log::warn!("WebView instance is dropped! This navigation handler shouldn't be called.");
            (*handler).call((1,));
          }
        }
      }

      let nav_handler_ptr = if let Some(nav_handler) = attributes.navigation_handler {
        let cls = match ClassDecl::new("UIViewController", class!(NSObject)) {
          Some(mut cls) => {
            cls.add_ivar::<*mut c_void>("function");
            cls.add_method(
              sel!(webView:decidePolicyForNavigationAction:decisionHandler:),
              navigation_policy as extern "C" fn(&Object, Sel, id, id, id),
            );
            cls.register()
          }
          None => class!(UIViewController),
        };

        let handler: id = msg_send![cls, new];
        let nav_handler_ptr = Box::into_raw(Box::new(nav_handler));
        (*handler).set_ivar("function", nav_handler_ptr as *mut _ as *mut c_void);

        let _: () = msg_send![webview, setNavigationDelegate: handler];
        nav_handler_ptr
      } else {
        null_mut()
      };

      // File drop handling
      #[cfg(target_os = "macos")]
      let file_drop_ptr = match attributes.file_drop_handler {
        // if we have a file_drop_handler defined, use the defined handler
        Some(file_drop_handler) => {
          set_file_drop_handler(webview, window.clone(), file_drop_handler)
        }
        // prevent panic by using a blank handler
        None => set_file_drop_handler(webview, window.clone(), Box::new(|_, _| false)),
      };

      // ns window is required for the print operation
      #[cfg(target_os = "macos")]
      let ns_window = window.ns_window() as id;

      let w = Self {
        webview,
        #[cfg(target_os = "macos")]
        ns_window,
        manager,
        ipc_handler_ptr,
        nav_handler_ptr,
        #[cfg(target_os = "macos")]
        file_drop_ptr,
        protocol_ptrs,
      };

      // Initialize scripts
      w.init(
r#"Object.defineProperty(window, 'ipc', {
  value: Object.freeze({postMessage: function(s) {window.webkit.messageHandlers.ipc.postMessage(s);}})
});"#,
      );
      for js in attributes.initialization_scripts {
        w.init(&js);
      }

      // Set user agent
      if let Some(user_agent) = attributes.user_agent {
        w.set_user_agent(user_agent.as_str())
      }

      // Navigation
      if let Some(url) = attributes.url {
        if url.cannot_be_a_base() {
          let s = url.as_str();
          if let Some(pos) = s.find(',') {
            let (_, path) = s.split_at(pos + 1);
            w.navigate_to_string(path);
          }
        } else {
          w.navigate(url.as_str());
        }
      } else if let Some(html) = attributes.html {
        w.navigate_to_string(&html);
      }

      // Inject the web view into the window as main content
      #[cfg(target_os = "macos")]
      {
        // Tell the webview we use layers (macOS only)
        let _: () = msg_send![webview, setWantsLayer: YES];
        // inject the webview into the window
        let ns_window = window.ns_window() as id;
        let _: () = msg_send![ns_window, setContentView: webview];

        // make sure the window is always on top when we create a new webview
        let app_class = class!(NSApplication);
        let app: id = msg_send![app_class, sharedApplication];
        let _: () = msg_send![app, activateIgnoringOtherApps: YES];
      }

      #[cfg(target_os = "ios")]
      {
        let ui_window = window.ui_window() as id;
        let _: () = msg_send![ui_window, setContentView: webview];
      }

      Ok(w)
    }
  }

  pub fn eval(&self, js: &str) -> Result<()> {
    // Safety: objc runtime calls are unsafe
    unsafe {
      let _: id = msg_send![self.webview, evaluateJavaScript:NSString::new(js) completionHandler:null::<*const c_void>()];
    }
    Ok(())
  }

  fn init(&self, js: &str) {
    // Safety: objc runtime calls are unsafe
    // Equivalent Obj-C:
    // [manager addUserScript:[[WKUserScript alloc] initWithSource:[NSString stringWithUTF8String:js.c_str()] injectionTime:WKUserScriptInjectionTimeAtDocumentStart forMainFrameOnly:YES]]
    unsafe {
      let userscript: id = msg_send![class!(WKUserScript), alloc];
      let script: id =
      // FIXME: We allow subframe injection because webview2 does and cannot be disabled (currently).
      // once webview2 allows disabling all-frame script injection, forMainFrameOnly should be enabled
      // if it does not break anything. (originally added for isolation pattern).
        msg_send![userscript, initWithSource:NSString::new(js) injectionTime:0 forMainFrameOnly:0];
      let _: () = msg_send![self.manager, addUserScript: script];
    }
  }

  fn navigate(&self, url: &str) {
    // Safety: objc runtime calls are unsafe
    unsafe {
      let url: id = msg_send![class!(NSURL), URLWithString: NSString::new(url)];
      let request: id = msg_send![class!(NSURLRequest), requestWithURL: url];
      let () = msg_send![self.webview, loadRequest: request];
    }
  }

  fn navigate_to_string(&self, html: &str) {
    // Safety: objc runtime calls are unsafe
    unsafe {
      let url: id = msg_send![class!(NSURL), URLWithString: NSString::new("http://localhost")];
      let () = msg_send![self.webview, loadHTMLString:NSString::new(html) baseURL:url];
    }
  }

  fn set_user_agent(&self, user_agent: &str) {
    unsafe {
      let () = msg_send![self.webview, setCustomUserAgent: NSString::new(user_agent)];
    }
  }

  pub fn print(&self) {
    // Safety: objc runtime calls are unsafe
    #[cfg(target_os = "macos")]
    unsafe {
      // Create a shared print info
      let print_info: id = msg_send![class!(NSPrintInfo), sharedPrintInfo];
      let print_info: id = msg_send![print_info, init];
      // Create new print operation from the webview content
      let print_operation: id = msg_send![self.webview, printOperationWithPrintInfo: print_info];
      // Allow the modal to detach from the current thread and be non-blocker
      let () = msg_send![print_operation, setCanSpawnSeparateThread: YES];
      // Launch the modal
      let () = msg_send![print_operation, runOperationModalForWindow: self.ns_window delegate: null::<*const c_void>() didRunSelector: null::<*const c_void>() contextInfo: null::<*const c_void>()];
    }
  }

  pub fn focus(&self) {}

  /// Open the web inspector which is usually called dev tool.
  ///
  /// ## Platform-specific
  ///
  /// - **iOS:** Not implemented.
  #[cfg(any(debug_assertions, feature = "devtools"))]
  pub fn open_devtools(&self) {
    #[cfg(target_os = "macos")]
    unsafe {
      // taken from <https://github.com/WebKit/WebKit/blob/784f93cb80a386c29186c510bba910b67ce3adc1/Source/WebKit/UIProcess/API/Cocoa/WKWebView.mm#L1939>
      let tool: id = msg_send![self.webview, _inspector];
      let _: id = msg_send![tool, show];
    }
  }

  /// Close the web inspector which is usually called dev tool.
  ///
  /// ## Platform-specific
  ///
  /// - **iOS:** Not supported.
  #[cfg(any(debug_assertions, feature = "devtools"))]
  pub fn close_devtools(&self) {
    #[cfg(target_os = "macos")]
    unsafe {
      // taken from <https://github.com/WebKit/WebKit/blob/784f93cb80a386c29186c510bba910b67ce3adc1/Source/WebKit/UIProcess/API/Cocoa/WKWebView.mm#L1939>
      let tool: id = msg_send![self.webview, _inspector];
      let _: id = msg_send![tool, close];
    }
  }

  /// Gets the devtool window's current vibility state.
  ///
  /// ## Platform-specific
  ///
  /// - **iOS:** Not supported.
<<<<<<< HEAD
  #[cfg(any(debug_assertions, feature = "devtools"))]
  pub fn is_devtools_visible(&self) -> bool {
=======
  #[cfg(any(debug_assertions, feature = "devtool"))]
  pub fn is_devtools_open(&self) -> bool {
>>>>>>> f7d45c13
    #[cfg(target_os = "macos")]
    unsafe {
      // taken from <https://github.com/WebKit/WebKit/blob/784f93cb80a386c29186c510bba910b67ce3adc1/Source/WebKit/UIProcess/API/Cocoa/WKWebView.mm#L1939>
      let tool: id = msg_send![self.webview, _inspector];
      let is_visible: objc::runtime::BOOL = msg_send![tool, isVisible];
      is_visible == objc::runtime::YES
    }
    #[cfg(not(target_os = "macos"))]
    false
  }

  #[cfg(target_os = "macos")]
  pub fn inner_size(&self, scale_factor: f64) -> PhysicalSize<u32> {
    let view_frame = unsafe { NSView::frame(self.webview) };
    let logical: LogicalSize<f64> =
      (view_frame.size.width as f64, view_frame.size.height as f64).into();
    logical.to_physical(scale_factor)
  }
}

pub fn platform_webview_version() -> Result<String> {
  unsafe {
    let bundle: id =
      msg_send![class!(NSBundle), bundleWithIdentifier: NSString::new("com.apple.WebKit")];
    let dict: id = msg_send![bundle, infoDictionary];
    let webkit_version: id = msg_send![dict, objectForKey: NSString::new("CFBundleVersion")];
    let nsstring = NSString(Id::from_ptr(webkit_version));
    let () = msg_send![bundle, unload];
    Ok(nsstring.to_str().to_string())
  }
}

impl Drop for InnerWebView {
  fn drop(&mut self) {
    // We need to drop handler closures here
    unsafe {
      if !self.ipc_handler_ptr.is_null() {
        let _ = Box::from_raw(self.ipc_handler_ptr);
      }

      if !self.nav_handler_ptr.is_null() {
        let _ = Box::from_raw(self.ipc_handler_ptr);
      }

      #[cfg(target_os = "macos")]
      if !self.file_drop_ptr.is_null() {
        let _ = Box::from_raw(self.file_drop_ptr);
      }

      for ptr in self.protocol_ptrs.iter() {
        if !ptr.is_null() {
          let _ = Box::from_raw(*ptr);
        }
      }

      let _: Id<_> = Id::from_ptr(self.webview);
      #[cfg(target_os = "macos")]
      let _: Id<_> = Id::from_ptr(self.ns_window);
      let _: Id<_> = Id::from_ptr(self.manager);
    }
  }
}

const UTF8_ENCODING: usize = 4;

struct NSString(Id<Object>);

impl NSString {
  fn new(s: &str) -> Self {
    // Safety: objc runtime calls are unsafe
    NSString(unsafe {
      let nsstring: id = msg_send![class!(NSString), alloc];
      Id::from_ptr(
        msg_send![nsstring, initWithBytes:s.as_ptr() length:s.len() encoding:UTF8_ENCODING],
      )
    })
  }

  fn to_str(&self) -> &str {
    unsafe {
      let bytes: *const c_char = msg_send![self.0, UTF8String];
      let len = msg_send![self.0, lengthOfBytesUsingEncoding: UTF8_ENCODING];
      let bytes = slice::from_raw_parts(bytes as *const u8, len);
      str::from_utf8_unchecked(bytes)
    }
  }
}<|MERGE_RESOLUTION|>--- conflicted
+++ resolved
@@ -540,13 +540,8 @@
   /// ## Platform-specific
   ///
   /// - **iOS:** Not supported.
-<<<<<<< HEAD
   #[cfg(any(debug_assertions, feature = "devtools"))]
-  pub fn is_devtools_visible(&self) -> bool {
-=======
-  #[cfg(any(debug_assertions, feature = "devtool"))]
   pub fn is_devtools_open(&self) -> bool {
->>>>>>> f7d45c13
     #[cfg(target_os = "macos")]
     unsafe {
       // taken from <https://github.com/WebKit/WebKit/blob/784f93cb80a386c29186c510bba910b67ce3adc1/Source/WebKit/UIProcess/API/Cocoa/WKWebView.mm#L1939>
