--- conflicted
+++ resolved
@@ -72,12 +72,8 @@
   navigation_decide_policy_ptr: *mut Box<dyn Fn(String, bool) -> bool>,
   #[cfg(target_os = "macos")]
   file_drop_ptr: *mut (Box<dyn Fn(&Window, FileDropEvent) -> bool>, Rc<Window>),
-<<<<<<< HEAD
   download_delegate: *mut Object,
-  protocol_ptrs: Vec<*mut Box<dyn Fn(&HttpRequest) -> Result<HttpResponse>>>,
-=======
   protocol_ptrs: Vec<*mut Box<dyn Fn(&Request<Vec<u8>>) -> Result<Response<Vec<u8>>>>>,
->>>>>>> 3183e933
 }
 
 impl InnerWebView {
@@ -269,10 +265,6 @@
         #[allow(unused_mut)]
         Some(mut decl) => {
           #[cfg(target_os = "macos")]
-<<<<<<< HEAD
-          add_file_drop_methods(&mut decl);
-          // add_download_methods(&mut decl);
-=======
           {
             add_file_drop_methods(&mut decl);
             if attributes.accept_first_mouse {
@@ -286,7 +278,6 @@
               YES
             }
           }
->>>>>>> 3183e933
           decl.register()
         }
         _ => class!(WryWebView),
