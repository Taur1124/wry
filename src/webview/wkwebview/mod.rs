--- conflicted
+++ resolved
@@ -321,16 +321,11 @@
           let request: id = msg_send![action, request];
           let url: id = msg_send![request, URL];
           let url: id = msg_send![url, absoluteString];
-<<<<<<< HEAD
-          let url = NSString(Id::from_ptr(url));
+          let url = NSString(url);
           let should_download: bool = msg_send![action, shouldPerformDownload];
-=======
-          let url = NSString(url);
-
           let target_frame: id = msg_send![action, targetFrame];
           let is_main_frame: bool = msg_send![target_frame, isMainFrame];
 
->>>>>>> e9f04d7e
           let handler = handler as *mut block::Block<(NSInteger,), c_void>;
 
           if should_download {
@@ -344,8 +339,8 @@
           } else {
             let function = this.get_ivar::<*mut c_void>("function");
             if !function.is_null() {
-              let function = &mut *(*function as *mut Box<dyn for<'s> Fn(String) -> bool>);
-              match (function)(url.to_str().to_string()) {
+              let function = &mut *(*function as *mut Box<dyn for<'s> Fn(String, bool) -> bool>);
+              match (function)(url.to_str().to_string(), is_main_frame) {
                 true => (*handler).call((1,)),
                 false => (*handler).call((0,)),
               };
@@ -378,87 +373,94 @@
         }
       }
 
-      let (nav_handler_ptr, download_delegate) =
-        if attributes.navigation_handler.is_some() || attributes.download_handlers.is_some() {
-          let cls = match ClassDecl::new("UIViewController", class!(NSObject)) {
+      let (navigation_decide_policy_ptr, download_delegate) = if attributes.navigation_handler.is_some() ||
+        attributes.new_window_req_handler.is_some() ||
+        attributes.download_handlers.is_some()
+      {
+        let cls = match ClassDecl::new("UIViewController", class!(NSObject)) {
+          Some(mut cls) => {
+            cls.add_ivar::<*mut c_void>("function");
+            cls.add_ivar::<*mut c_void>("HasDownloadHandler");
+            cls.add_method(
+              sel!(webView:decidePolicyForNavigationAction:decisionHandler:),
+              navigation_policy as extern "C" fn(&Object, Sel, id, id, id),
+            );
+            cls.add_method(
+              sel!(webView:decidePolicyForNavigationResponse:decisionHandler:),
+              navigation_policy_response as extern "C" fn(&Object, Sel, id, id, id),
+            );
+            add_download_methods(&mut cls);
+            cls.register()
+          }
+          None => class!(UIViewController),
+        };
+
+        let handler: id = msg_send![cls, new];
+        let function_ptr = {
+          let navigation_handler = attributes.navigation_handler;
+          let new_window_req_handler = attributes.new_window_req_handler;
+          Box::into_raw(Box::new(Box::new(move |url: String, is_main_frame: bool| -> bool {
+            if is_main_frame {
+              navigation_handler.as_ref().map_or(true, |navigation_handler| {
+                (navigation_handler)(url)
+              })
+            } else {
+              new_window_req_handler.as_ref().map_or(true, |new_window_req_handler| {
+                (new_window_req_handler)(url)
+              })
+            }
+          }) as Box<dyn Fn(String, bool) -> bool>))
+        };
+        (*handler).set_ivar("function", function_ptr as *mut _ as *mut c_void);
+
+        let has_download_handler = Box::into_raw(Box::new(Box::new(attributes.download_handlers.is_some())));
+        (*handler).set_ivar("HasDownloadHandler", has_download_handler as *mut _ as *mut c_void);
+
+        let _: () = msg_send![webview, setNavigationDelegate: handler];
+
+        let download_delegate = if let Some((
+          download_started_handler,
+          download_completed_builder
+        )) = attributes.download_handlers {
+          let cls = match ClassDecl::new("DownloadDelegate", class!(NSObject)) {
             Some(mut cls) => {
-              cls.add_ivar::<*mut c_void>("function");
-              cls.add_ivar::<*mut c_void>("HasDownloadHandler");
+              cls.add_ivar::<*mut c_void>("started");
+              cls.add_ivar::<*mut c_void>("completed");
               cls.add_method(
-                sel!(webView:decidePolicyForNavigationAction:decisionHandler:),
-                navigation_policy as extern "C" fn(&Object, Sel, id, id, id),
+                sel!(download:decideDestinationUsingResponse:suggestedFilename:completionHandler:),
+                download_policy as extern "C" fn(&Object, Sel, id, id, id, id),
               );
               cls.add_method(
-                sel!(webView:decidePolicyForNavigationResponse:decisionHandler:),
-                navigation_policy_response as extern "C" fn(&Object, Sel, id, id, id),
+                sel!(downloadDidFinish:),
+                download_did_finish as extern "C" fn(&Object, Sel, id)
               );
-              add_download_methods(&mut cls);
+              cls.add_method(
+                sel!(download:didFailWithError:resumeData:),
+                download_did_fail as extern "C" fn(&Object, Sel, id, id, id)
+              );
               cls.register()
             }
             None => class!(UIViewController),
           };
-
-          let handler: id = msg_send![cls, new];
-          let function_ptr = {
-            let navigation_handler = attributes.navigation_handler;
-            Box::into_raw(Box::new(
-              Box::new(move |url: String| -> bool {
-                navigation_handler
-                  .as_ref()
-                  .map_or(true, |navigation_handler| (navigation_handler)(url))
-              }) as Box<dyn Fn(String) -> bool>,
-            ))
-          };
-          (*handler).set_ivar("function", function_ptr as *mut _ as *mut c_void);
-
-          let has_download_handler = Box::into_raw(Box::new(Box::new(attributes.download_handlers.is_some())));
-          (*handler).set_ivar("HasDownloadHandler", has_download_handler as *mut _ as *mut c_void);
-
-          let _: () = msg_send![webview, setNavigationDelegate: handler];
-
-          let download_delegate = if let Some((
-            download_started_handler,
-            download_completed_builder
-          )) = attributes.download_handlers {
-            let cls = match ClassDecl::new("DownloadDelegate", class!(NSObject)) {
-              Some(mut cls) => {
-                cls.add_ivar::<*mut c_void>("started");
-                cls.add_ivar::<*mut c_void>("completed");
-                cls.add_method(
-                  sel!(download:decideDestinationUsingResponse:suggestedFilename:completionHandler:),
-                  download_policy as extern "C" fn(&Object, Sel, id, id, id, id),
-                );
-                cls.add_method(
-                  sel!(downloadDidFinish:),
-                  download_did_finish as extern "C" fn(&Object, Sel, id)
-                );
-                cls.add_method(
-                  sel!(download:didFailWithError:resumeData:),
-                  download_did_fail as extern "C" fn(&Object, Sel, id, id, id)
-                );
-                cls.register()
-              }
-              None => class!(UIViewController),
-            };
-    
-            let download_delegate: id = msg_send![cls, new];
-            let download_started_ptr = Box::into_raw(Box::new(download_started_handler));
-            (*download_delegate).set_ivar("started", download_started_ptr as *mut _ as *mut c_void);
-            let download_completed_handler = download_completed_builder();
-            let download_completed_ptr = Box::into_raw(Box::new(download_completed_handler));
-            (*download_delegate).set_ivar("completed", download_completed_ptr as *mut _ as *mut c_void);
-    
-            set_download_delegate(handler, download_delegate);
-    
-            handler
-          } else {
-            null_mut()
-          };
-
-          (function_ptr, download_delegate)
+  
+          let download_delegate: id = msg_send![cls, new];
+          let download_started_ptr = Box::into_raw(Box::new(download_started_handler));
+          (*download_delegate).set_ivar("started", download_started_ptr as *mut _ as *mut c_void);
+          let download_completed_handler = download_completed_builder();
+          let download_completed_ptr = Box::into_raw(Box::new(download_completed_handler));
+          (*download_delegate).set_ivar("completed", download_completed_ptr as *mut _ as *mut c_void);
+  
+          set_download_delegate(handler, download_delegate);
+  
+          handler
         } else {
-          (null_mut(), null_mut())
+          null_mut()
         };
+
+        (function_ptr, download_delegate)
+      } else {
+        (null_mut(), null_mut())
+      };
 
       // Download handler
       extern "C" fn download_policy(this: &Object, _: Sel, download: id, _: id, suggested_path: id, handler: id) {
@@ -473,7 +475,6 @@
           
           let function = this.get_ivar::<*mut c_void>("started");
           if !function.is_null() {
-<<<<<<< HEAD
             let function = &mut *(*function as *mut Box<dyn for<'s> FnMut(String, &mut String) -> bool>);
             match (function)(url.to_str().to_string(), &mut path) {
               true => {
@@ -483,12 +484,6 @@
                 (*handler).call((nsurl,))
               },
               false => (*handler).call((null_mut(),)),
-=======
-            let function = &mut *(*function as *mut Box<dyn for<'s> Fn(String, bool) -> bool>);
-            match (function)(url.to_str().to_string(), is_main_frame) {
-              true => (*handler).call((1,)),
-              false => (*handler).call((0,)),
->>>>>>> e9f04d7e
             };
           } else {
             log::warn!("WebView instance is dropped! This navigation handler shouldn't be called.");
@@ -497,7 +492,6 @@
         }
       }
 
-<<<<<<< HEAD
       extern "C" fn download_did_finish(this: &Object, _: Sel, _: id) {
         unsafe {
           let function = this.get_ivar::<*mut c_void>("completed");
@@ -522,47 +516,6 @@
           }
         }
       }
-=======
-      let navigation_decide_policy_ptr =
-        if attributes.navigation_handler.is_some() || attributes.new_window_req_handler.is_some() {
-          let cls = match ClassDecl::new("UIViewController", class!(NSObject)) {
-            Some(mut cls) => {
-              cls.add_ivar::<*mut c_void>("function");
-              cls.add_method(
-                sel!(webView:decidePolicyForNavigationAction:decisionHandler:),
-                navigation_policy as extern "C" fn(&Object, Sel, id, id, id),
-              );
-              cls.register()
-            }
-            None => class!(UIViewController),
-          };
-
-          let handler: id = msg_send![cls, new];
-          let function_ptr = {
-            let navigation_handler = attributes.navigation_handler;
-            let new_window_req_handler = attributes.new_window_req_handler;
-            Box::into_raw(Box::new(
-              Box::new(move |url: String, is_main_frame: bool| -> bool {
-                if is_main_frame {
-                  navigation_handler
-                    .as_ref()
-                    .map_or(true, |navigation_handler| (navigation_handler)(url))
-                } else {
-                  new_window_req_handler
-                    .as_ref()
-                    .map_or(true, |new_window_req_handler| (new_window_req_handler)(url))
-                }
-              }) as Box<dyn Fn(String, bool) -> bool>,
-            ))
-          };
-          (*handler).set_ivar("function", function_ptr as *mut _ as *mut c_void);
-
-          let _: () = msg_send![webview, setNavigationDelegate: handler];
-          function_ptr
-        } else {
-          null_mut()
-        };
->>>>>>> e9f04d7e
 
       // File upload panel handler
       extern "C" fn run_file_upload_panel(
