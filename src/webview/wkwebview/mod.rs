--- conflicted
+++ resolved
@@ -34,11 +34,9 @@
 
 use crate::{
   application::window::Window,
-<<<<<<< HEAD
-  webview::{mimetype::MimeType, FileDropEvent, RpcRequest, RpcResponse, WebContext},
-=======
-  webview::{mimetype::MimeType, FileDropEvent, RpcRequest, RpcResponse, WebViewAttributes},
->>>>>>> 81f3218d
+  webview::{
+    mimetype::MimeType, FileDropEvent, RpcRequest, RpcResponse, WebContext, WebViewAttributes,
+  },
   Result,
 };
 
@@ -60,23 +58,11 @@
 }
 
 impl InnerWebView {
-<<<<<<< HEAD
   pub fn new(
     window: Rc<Window>,
-    scripts: Vec<String>,
-    url: Option<Url>,
-    transparent: bool,
-    custom_protocols: Vec<(
-      String,
-      Box<dyn Fn(&Window, &str) -> Result<Vec<u8>> + 'static>,
-    )>,
-    rpc_handler: Option<Box<dyn Fn(&Window, RpcRequest) -> Option<RpcResponse>>>,
-    _file_drop_handler: Option<Box<dyn Fn(&Window, FileDropEvent) -> bool>>,
+    attributes: WebViewAttributes,
     _web_context: &WebContext,
   ) -> Result<Self> {
-=======
-  pub fn new(window: Rc<Window>, attributes: WebViewAttributes) -> Result<Self> {
->>>>>>> 81f3218d
     // Function for rpc handler
     extern "C" fn did_receive(this: &Object, _: Sel, _: id, msg: id) {
       // Safety: objc runtime calls are unsafe
