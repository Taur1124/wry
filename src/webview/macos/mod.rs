--- conflicted
+++ resolved
@@ -315,8 +315,8 @@
           w.navigate(url.as_str());
         }
       }
+      
       // Inject the web view into the window as main content
-<<<<<<< HEAD
       #[cfg(target_os = "macos")]
       {
         // Tell the webview we use layers (macOS only)
@@ -324,6 +324,12 @@
         // inject the webview into the window
         let ns_window = window.ns_window() as id;
         let _: () = msg_send![ns_window, setContentView: webview];
+
+        // make sure the window is always on top when we create a new webview
+        let app_class = class!(NSApplication);
+        let app: id = msg_send![app_class, sharedApplication];
+        let _: () = msg_send![app, activateIgnoringOtherApps: YES];
+
       }
 
       #[cfg(target_os = "ios")]
@@ -333,13 +339,6 @@
         let ui_window = window.ui_window() as id;
         let _: () = msg_send![ui_window, setContentView: webview];
       }
-=======
-      let _: () = msg_send![ns_window, setContentView: webview];
-      // make sure the window is always on top when we create a new webview
-      let app_class = class!(NSApplication);
-      let app: id = msg_send![app_class, sharedApplication];
-      let _: () = msg_send![app, activateIgnoringOtherApps: YES];
->>>>>>> 4b0a7861
 
       Ok(w)
     }
