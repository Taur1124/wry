// Copyright 2020-2023 Tauri Programme within The Commons Conservancy
// SPDX-License-Identifier: Apache-2.0
// SPDX-License-Identifier: MIT

use crate::{webview::RGBA, Error};
use crossbeam_channel::*;
use once_cell::sync::Lazy;
use std::os::unix::prelude::*;
use tao::platform::android::ndk_glue::{
  jni::{
    errors::Error as JniError,
    objects::{GlobalRef, JObject, JString},
    JNIEnv,
  },
  PACKAGE,
};

use super::{create_headers_map, find_class};

static CHANNEL: Lazy<(Sender<WebViewMessage>, Receiver<WebViewMessage>)> = Lazy::new(|| bounded(8));
pub static MAIN_PIPE: Lazy<[RawFd; 2]> = Lazy::new(|| {
  let mut pipe: [RawFd; 2] = Default::default();
  unsafe { libc::pipe(pipe.as_mut_ptr()) };
  pipe
});

pub struct MainPipe<'a> {
  pub env: JNIEnv<'a>,
  pub activity: GlobalRef,
  pub webview: Option<GlobalRef>,
  pub webchrome_client: GlobalRef,
}

impl MainPipe<'_> {
  pub(crate) fn send(message: WebViewMessage) {
    let size = std::mem::size_of::<bool>();
    if let Ok(()) = CHANNEL.0.send(message) {
      unsafe { libc::write(MAIN_PIPE[1], &true as *const _ as *const _, size) };
    }
  }

  pub fn recv(&mut self) -> Result<(), JniError> {
    let env = self.env;
    let activity = self.activity.as_obj();
    if let Ok(message) = CHANNEL.1.recv() {
      match message {
        WebViewMessage::CreateWebView(attrs) => {
          let CreateWebViewAttributes {
            url,
            devtools,
            transparent,
            background_color,
            headers,
            on_webview_created,
            autoplay,
          } = attrs;
          // Create webview
          let rust_webview_class = find_class(
            env,
            activity,
            format!("{}/RustWebView", PACKAGE.get().unwrap()),
          )?;
          let webview = env.new_object(
            rust_webview_class,
            "(Landroid/content/Context;)V",
            &[activity.into()],
          )?;

<<<<<<< HEAD
          // set media autoplay
          env.call_method(webview, "setAutoPlay", "(Z)V", &[autoplay.into()])?;
=======
          env.set_field(
            activity,
            "m_webview",
            format!("L{}/RustWebView;", PACKAGE.get().unwrap()),
            webview.into(),
          )?;
>>>>>>> 3f54880a

          // Load URL
          if let Ok(url) = env.new_string(url) {
            load_url(env, webview, url, headers, true)?;
          }

          // Enable devtools
          #[cfg(any(debug_assertions, feature = "devtools"))]
          env.call_static_method(
            rust_webview_class,
            "setWebContentsDebuggingEnabled",
            "(Z)V",
            &[devtools.into()],
          )?;

          if transparent {
            set_background_color(env, webview, (0, 0, 0, 0))?;
          } else {
            if let Some(color) = background_color {
              set_background_color(env, webview, color)?;
            }
          }

          // Create and set webview client
          let rust_webview_client_class = find_class(
            env,
            activity,
            format!("{}/RustWebViewClient", PACKAGE.get().unwrap()),
          )?;
          let webview_client = env.new_object(
            rust_webview_client_class,
            "(Landroid/content/Context;)V",
            &[activity.into()],
          )?;
          env.call_method(
            webview,
            "setWebViewClient",
            "(Landroid/webkit/WebViewClient;)V",
            &[webview_client.into()],
          )?;

          // set webchrome client
          env.call_method(
            webview,
            "setWebChromeClient",
            "(Landroid/webkit/WebChromeClient;)V",
            &[self.webchrome_client.as_obj().into()],
          )?;

          // Add javascript interface (IPC)
          let ipc_class = find_class(env, activity, format!("{}/Ipc", PACKAGE.get().unwrap()))?;
          let ipc = env.new_object(ipc_class, "()V", &[])?;
          let ipc_str = env.new_string("ipc")?;
          env.call_method(
            webview,
            "addJavascriptInterface",
            "(Ljava/lang/Object;Ljava/lang/String;)V",
            &[ipc.into(), ipc_str.into()],
          )?;

          // Set content view
          env.call_method(
            activity,
            "setContentView",
            "(Landroid/view/View;)V",
            &[webview.into()],
          )?;

          if let Some(on_webview_created) = on_webview_created {
            if let Err(e) = on_webview_created(super::Context {
              env,
              activity,
              webview,
            }) {
              log::warn!("failed to run webview created hook: {e}");
            }
          }

          let webview = env.new_global_ref(webview)?;

          self.webview = Some(webview);
        }
        WebViewMessage::Eval(script) => {
          if let Some(webview) = &self.webview {
            let s = env.new_string(script)?;
            env.call_method(
              webview.as_obj(),
              "evaluateJavascript",
              "(Ljava/lang/String;Landroid/webkit/ValueCallback;)V",
              &[s.into(), JObject::null().into()],
            )?;
          }
        }
        WebViewMessage::SetBackgroundColor(background_color) => {
          if let Some(webview) = &self.webview {
            set_background_color(env, webview.as_obj(), background_color)?;
          }
        }
        WebViewMessage::GetWebViewVersion(tx) => {
          match env
            .call_method(activity, "getVersion", "()Ljava/lang/String;", &[])
            .and_then(|v| v.l())
            .and_then(|s| env.get_string(s.into()))
          {
            Ok(version) => {
              tx.send(Ok(version.to_string_lossy().into())).unwrap();
            }
            Err(e) => tx.send(Err(e.into())).unwrap(),
          }
        }
        WebViewMessage::GetUrl(tx) => {
          if let Some(webview) = &self.webview {
            let url = env
              .call_method(webview.as_obj(), "getUrl", "()Ljava/lang/String;", &[])
              .and_then(|v| v.l())
              .and_then(|s| env.get_string(s.into()))
              .map(|u| u.to_string_lossy().into())
              .unwrap_or_default();

            tx.send(url).unwrap()
          }
        }
        WebViewMessage::Jni(f) => {
          if let Some(w) = &self.webview {
            f(env, activity, w.as_obj());
          } else {
            f(env, activity, JObject::null());
          }
        }
        WebViewMessage::LoadUrl(url, headers) => {
          if let Some(webview) = &self.webview {
            let url = env.new_string(url)?;
            load_url(env, webview.as_obj(), url, headers, false)?;
          }
        }
      }
    }
    Ok(())
  }
}

fn load_url<'a>(
  env: JNIEnv<'a>,
  webview: JObject<'a>,
  url: JString<'a>,
  headers: Option<http::HeaderMap>,
  main_thread: bool,
) -> Result<(), JniError> {
  let function = if main_thread {
    "loadUrlMainThread"
  } else {
    "loadUrl"
  };
  if let Some(headers) = headers {
    let headers_map = create_headers_map(&env, &headers)?;
    env.call_method(
      webview,
      function,
      "(Ljava/lang/String;Ljava/util/Map;)V",
      &[url.into(), headers_map.into()],
    )?;
  } else {
    env.call_method(webview, function, "(Ljava/lang/String;)V", &[url.into()])?;
  }
  Ok(())
}

fn set_background_color<'a>(
  env: JNIEnv<'a>,
  webview: JObject<'a>,
  background_color: RGBA,
) -> Result<(), JniError> {
  let color_class = env.find_class("android/graphics/Color")?;
  let color = env.call_static_method(
    color_class,
    "argb",
    "(IIII)I",
    &[
      background_color.3.into(),
      background_color.0.into(),
      background_color.1.into(),
      background_color.2.into(),
    ],
  )?;
  env.call_method(webview, "setBackgroundColor", "(I)V", &[color])?;
  Ok(())
}

pub(crate) enum WebViewMessage {
  CreateWebView(CreateWebViewAttributes),
  Eval(String),
  SetBackgroundColor(RGBA),
  GetWebViewVersion(Sender<Result<String, Error>>),
  GetUrl(Sender<String>),
  Jni(Box<dyn FnOnce(JNIEnv, JObject, JObject) + Send>),
  LoadUrl(String, Option<http::HeaderMap>),
}

pub(crate) struct CreateWebViewAttributes {
  pub url: String,
  pub devtools: bool,
  pub transparent: bool,
  pub background_color: Option<RGBA>,
  pub headers: Option<http::HeaderMap>,
  pub autoplay: bool,
  pub on_webview_created: Option<
    Box<
      dyn Fn(
          super::Context,
        ) -> std::result::Result<(), tao::platform::android::ndk_glue::jni::errors::Error>
        + Send,
    >,
  >,
}<|MERGE_RESOLUTION|>--- conflicted
+++ resolved
@@ -66,17 +66,15 @@
             &[activity.into()],
           )?;
 
-<<<<<<< HEAD
           // set media autoplay
           env.call_method(webview, "setAutoPlay", "(Z)V", &[autoplay.into()])?;
-=======
+
           env.set_field(
             activity,
             "m_webview",
             format!("L{}/RustWebView;", PACKAGE.get().unwrap()),
             webview.into(),
           )?;
->>>>>>> 3f54880a
 
           // Load URL
           if let Ok(url) = env.new_string(url) {
