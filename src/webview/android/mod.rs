--- conflicted
+++ resolved
@@ -42,13 +42,8 @@
   #[cfg(any(debug_assertions, feature = "devtools"))]
   pub fn close_devtools(&self) {}
 
-<<<<<<< HEAD
   #[cfg(any(debug_assertions, feature = "devtools"))]
-  pub fn is_devtools_visible(&self) -> bool {
-=======
-  #[cfg(any(debug_assertions, feature = "devtool"))]
   pub fn is_devtools_open(&self) -> bool {
->>>>>>> f7d45c13
     false
   }
 
