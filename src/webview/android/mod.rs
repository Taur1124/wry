// Copyright 2020-2023 Tauri Programme within The Commons Conservancy
// SPDX-License-Identifier: Apache-2.0
// SPDX-License-Identifier: MIT

use super::{PageLoadEvent, WebContext, WebViewAttributes, RGBA};
use crate::{application::window::Window, webview::RequestAsyncResponder, Result};
use base64::{engine::general_purpose, Engine};
use crossbeam_channel::*;
use html5ever::{interface::QualName, namespace_url, ns, tendril::TendrilSink, LocalName};
use http::{
  header::{HeaderValue, CONTENT_SECURITY_POLICY, CONTENT_TYPE},
  Request, Response as HttpResponse,
};
use kuchiki::NodeRef;
use once_cell::sync::OnceCell;
use sha2::{Digest, Sha256};
use std::{borrow::Cow, rc::Rc, sync::mpsc::channel};
use tao::platform::android::ndk_glue::{
  jni::{
    errors::Error as JniError,
    objects::{GlobalRef, JClass, JObject},
    JNIEnv,
  },
  ndk::looper::{FdEvent, ForeignLooper},
  PACKAGE,
};
use url::Url;

pub(crate) mod binding;
mod main_pipe;
use main_pipe::{CreateWebViewAttributes, MainPipe, WebViewMessage, MAIN_PIPE};

pub struct Context<'a, 'b> {
  pub env: &'a mut JNIEnv<'b>,
  pub activity: &'a JObject<'b>,
  pub webview: &'a JObject<'b>,
}

macro_rules! define_static_handlers {
  ($($var:ident = $type_name:ident { $($fields:ident:$types:ty),+ $(,)? });+ $(;)?) => {
    $(pub static $var: once_cell::sync::OnceCell<$type_name> = once_cell::sync::OnceCell::new();
    pub struct $type_name {
      $($fields: $types,)*
    }
    impl $type_name {
      pub fn new($($fields: $types,)*) -> Self {
        Self {
          $($fields,)*
        }
      }
    }
    unsafe impl Send for $type_name {}
    unsafe impl Sync for $type_name {})*
  };
}

<<<<<<< HEAD
pub static IPC: OnceCell<UnsafeIpc> = OnceCell::new();
pub static REQUEST_HANDLER: OnceCell<UnsafeRequestHandler> = OnceCell::new();
pub static TITLE_CHANGE_HANDLER: OnceCell<UnsafeTitleHandler> = OnceCell::new();
pub static WITH_ASSET_LOADER: OnceCell<bool> = OnceCell::new();
pub static ASSET_LOADER_DOMAIN: OnceCell<String> = OnceCell::new();
pub static URL_LOADING_OVERRIDE: OnceCell<UnsafeUrlLoadingOverride> = OnceCell::new();
pub static ON_LOAD_HANDLER: OnceCell<UnsafeOnPageLoadHandler> = OnceCell::new();

pub struct UnsafeIpc(Box<dyn Fn(&Window, String)>, Rc<Window>);
impl UnsafeIpc {
  pub fn new(f: Box<dyn Fn(&Window, String)>, w: Rc<Window>) -> Self {
    Self(f, w)
  }
}
unsafe impl Send for UnsafeIpc {}
unsafe impl Sync for UnsafeIpc {}

pub struct UnsafeRequestHandler(
  Box<dyn Fn(Request<Vec<u8>>) -> Option<HttpResponse<Cow<'static, [u8]>>>>,
);
impl UnsafeRequestHandler {
  pub fn new(f: Box<dyn Fn(Request<Vec<u8>>) -> Option<HttpResponse<Cow<'static, [u8]>>>>) -> Self {
    Self(f)
  }
}
unsafe impl Send for UnsafeRequestHandler {}
unsafe impl Sync for UnsafeRequestHandler {}

pub struct UnsafeTitleHandler(Box<dyn Fn(&Window, String)>, Rc<Window>);
impl UnsafeTitleHandler {
  pub fn new(f: Box<dyn Fn(&Window, String)>, w: Rc<Window>) -> Self {
    Self(f, w)
  }
=======
define_static_handlers! {
  IPC =  UnsafeIpc { handler: Box<dyn Fn(&Window, String)>,  window: Rc<Window> };
  REQUEST_HANDLER = UnsafeRequestHandler { handler:  Box<dyn Fn(Request<Vec<u8>>) -> Option<Response<Cow<'static, [u8]>>>> };
  TITLE_CHANGE_HANDLER = UnsafeTitleHandler { handler: Box<dyn Fn(&Window, String)>,  window: Rc<Window> };
  URL_LOADING_OVERRIDE = UnsafeUrlLoadingOverride { handler: Box<dyn Fn(String) -> bool> };
  ON_LOAD_HANDLER = UnsafeOnPageLoadHandler { handler: Box<dyn Fn(PageLoadEvent, String)> };
>>>>>>> 5ca0651e
}

pub static WITH_ASSET_LOADER: OnceCell<bool> = OnceCell::new();
pub static ASSET_LOADER_DOMAIN: OnceCell<String> = OnceCell::new();

pub unsafe fn setup(mut env: JNIEnv, looper: &ForeignLooper, activity: GlobalRef) {
  // we must create the WebChromeClient here because it calls `registerForActivityResult`,
  // which gives an `LifecycleOwners must call register before they are STARTED.` error when called outside the onCreate hook
  let rust_webchrome_client_class = find_class(
    &mut env,
    activity.as_obj(),
    format!("{}/RustWebChromeClient", PACKAGE.get().unwrap()),
  )
  .unwrap();
  let webchrome_client = env
    .new_object(
      &rust_webchrome_client_class,
      &format!("(L{}/WryActivity;)V", PACKAGE.get().unwrap()),
      &[activity.as_obj().into()],
    )
    .unwrap();

  let webchrome_client = env.new_global_ref(webchrome_client).unwrap();
  let mut main_pipe = MainPipe {
    env,
    activity,
    webview: None,
    webchrome_client,
  };

  looper
    .add_fd_with_callback(MAIN_PIPE[0], FdEvent::INPUT, move |_| {
      let size = std::mem::size_of::<bool>();
      let mut wake = false;
      if libc::read(MAIN_PIPE[0], &mut wake as *mut _ as *mut _, size) == size as libc::ssize_t {
        main_pipe.recv().is_ok()
      } else {
        false
      }
    })
    .unwrap();
}

pub(crate) struct InnerWebView {
  #[allow(unused)]
  pub window: Rc<Window>,
}

impl InnerWebView {
  pub fn new(
    window: Rc<Window>,
    attributes: WebViewAttributes,
    pl_attrs: super::PlatformSpecificWebViewAttributes,
    _web_context: Option<&mut WebContext>,
  ) -> Result<Self> {
    let WebViewAttributes {
      url,
      html,
      initialization_scripts,
      ipc_handler,
      #[cfg(any(debug_assertions, feature = "devtools"))]
      devtools,
      custom_protocols,
      background_color,
      transparent,
      headers,
      autoplay,
      user_agent,
      ..
    } = attributes;

    let super::PlatformSpecificWebViewAttributes {
      on_webview_created,
      with_asset_loader,
      asset_loader_domain,
    } = pl_attrs;

    let url = if let Some(u) = url {
      let mut url_string = String::from(u.as_str());
      let name = u.scheme();
      let is_custom_protocol = custom_protocols.iter().any(|(n, _)| n == name);
      if is_custom_protocol {
        url_string = u
          .as_str()
          .replace(&format!("{}://", name), &format!("https://{}.", name))
      }
      Some(url_string)
    } else {
      None
    };

    MainPipe::send(WebViewMessage::CreateWebView(CreateWebViewAttributes {
      url,
      html,
      #[cfg(any(debug_assertions, feature = "devtools"))]
      devtools,
      background_color,
      transparent,
      headers,
      on_webview_created,
      autoplay,
      user_agent,
    }));

    WITH_ASSET_LOADER.get_or_init(move || with_asset_loader);
    if let Some(domain) = asset_loader_domain {
      ASSET_LOADER_DOMAIN.get_or_init(move || domain);
    }

    REQUEST_HANDLER.get_or_init(move || {
      UnsafeRequestHandler::new(Box::new(move |mut request| {
        if let Some(custom_protocol) = custom_protocols.iter().find(|(name, _)| {
          request
            .uri()
            .to_string()
            .starts_with(&format!("https://{}.", name))
        }) {
          *request.uri_mut() = request
            .uri()
            .to_string()
            .replace(
              &format!("https://{}.", custom_protocol.0),
              &format!("{}://", custom_protocol.0),
            )
            .parse()
            .unwrap();

          let (tx, rx) = channel();
          let initialization_scripts = initialization_scripts.clone();
          let responder: Box<dyn FnOnce(HttpResponse<Cow<'static, [u8]>>)> =
            Box::new(move |mut response| {
              let should_inject_scripts = response
                .headers()
                .get(CONTENT_TYPE)
                // Content-Type must begin with the media type, but is case-insensitive.
                // It may also be followed by any number of semicolon-delimited key value pairs.
                // We don't care about these here.
                // source: https://httpwg.org/specs/rfc9110.html#rfc.section.8.3.1
                .and_then(|content_type| content_type.to_str().ok())
                .map(|content_type_str| content_type_str.to_lowercase().starts_with("text/html"))
                .unwrap_or_default();

              if should_inject_scripts && !initialization_scripts.is_empty() {
                let mut document =
                  kuchiki::parse_html().one(String::from_utf8_lossy(response.body()).into_owned());
                let csp = response.headers_mut().get_mut(CONTENT_SECURITY_POLICY);
                let mut hashes = Vec::new();
                with_html_head(&mut document, |head| {
                  // iterate in reverse order since we are prepending each script to the head tag
                  for script in initialization_scripts.iter().rev() {
                    let script_el =
                      NodeRef::new_element(QualName::new(None, ns!(html), "script".into()), None);
                    script_el.append(NodeRef::new_text(script));
                    head.prepend(script_el);
                    if csp.is_some() {
                      hashes.push(hash_script(script));
                    }
                  }
                });

                if let Some(csp) = csp {
                  let csp_string = csp.to_str().unwrap().to_string();
                  let csp_string = if csp_string.contains("script-src") {
                    csp_string.replace("script-src", &format!("script-src {}", hashes.join(" ")))
                  } else {
                    format!("{} script-src {}", csp_string, hashes.join(" "))
                  };
                  *csp = HeaderValue::from_str(&csp_string).unwrap();
                }

                *response.body_mut() = document.to_string().into_bytes().into();
              }

              tx.send(response).unwrap();
            });

          match (custom_protocol.1)(request, RequestAsyncResponder { responder }) {
            Ok(_) => return Some(rx.recv().unwrap()),
            Err(_) => return None,
          }
        }
        None
      }))
    });

    let w = window.clone();
    if let Some(i) = ipc_handler {
      IPC.get_or_init(move || UnsafeIpc::new(Box::new(i), w));
    }

    let w = window.clone();
    if let Some(i) = attributes.document_title_changed_handler {
      TITLE_CHANGE_HANDLER.get_or_init(move || UnsafeTitleHandler::new(i, w));
    }

    if let Some(i) = attributes.navigation_handler {
      URL_LOADING_OVERRIDE.get_or_init(move || UnsafeUrlLoadingOverride::new(i));
    }

    if let Some(h) = attributes.on_page_load_handler {
      ON_LOAD_HANDLER.get_or_init(move || UnsafeOnPageLoadHandler::new(h));
    }

    Ok(Self { window })
  }

  pub fn print(&self) {}

  pub fn url(&self) -> Url {
    let (tx, rx) = bounded(1);
    MainPipe::send(WebViewMessage::GetUrl(tx));
    let uri = rx.recv().unwrap();
    Url::parse(uri.as_str()).unwrap()
  }

  pub fn eval(&self, js: &str, _callback: Option<impl Fn(String) + Send + 'static>) -> Result<()> {
    MainPipe::send(WebViewMessage::Eval(js.into()));
    Ok(())
  }

  #[cfg(any(debug_assertions, feature = "devtools"))]
  pub fn open_devtools(&self) {}

  #[cfg(any(debug_assertions, feature = "devtools"))]
  pub fn close_devtools(&self) {}

  #[cfg(any(debug_assertions, feature = "devtools"))]
  pub fn is_devtools_open(&self) -> bool {
    false
  }

  pub fn zoom(&self, _scale_factor: f64) {}

  pub fn set_background_color(&self, background_color: RGBA) -> Result<()> {
    MainPipe::send(WebViewMessage::SetBackgroundColor(background_color));
    Ok(())
  }

  pub fn load_url(&self, url: &str) {
    MainPipe::send(WebViewMessage::LoadUrl(url.to_string(), None));
  }

  pub fn load_url_with_headers(&self, url: &str, headers: http::HeaderMap) {
    MainPipe::send(WebViewMessage::LoadUrl(url.to_string(), Some(headers)));
  }

  pub fn clear_all_browsing_data(&self) -> Result<()> {
    MainPipe::send(WebViewMessage::ClearAllBrowsingData);
    Ok(())
  }
}

#[derive(Clone, Copy)]
pub struct JniHandle;

impl JniHandle {
  /// Execute jni code on the thread of the webview.
  /// Provided function will be provided with the jni evironment, Android activity and WebView
  pub fn exec<F>(&self, func: F)
  where
    F: FnOnce(&mut JNIEnv, &JObject, &JObject) + Send + 'static,
  {
    MainPipe::send(WebViewMessage::Jni(Box::new(func)));
  }
}

pub fn platform_webview_version() -> Result<String> {
  let (tx, rx) = bounded(1);
  MainPipe::send(WebViewMessage::GetWebViewVersion(tx));
  rx.recv().unwrap()
}

fn with_html_head<F: FnOnce(&NodeRef)>(document: &mut NodeRef, f: F) {
  if let Ok(ref node) = document.select_first("head") {
    f(node.as_node())
  } else {
    let node = NodeRef::new_element(
      QualName::new(None, ns!(html), LocalName::from("head")),
      None,
    );
    f(&node);
    document.prepend(node)
  }
}

fn hash_script(script: &str) -> String {
  let mut hasher = Sha256::new();
  hasher.update(script);
  let hash = hasher.finalize();
  format!("'sha256-{}'", general_purpose::STANDARD.encode(hash))
}

/// Finds a class in the project scope.
pub fn find_class<'a>(
  env: &mut JNIEnv<'a>,
  activity: &JObject<'_>,
  name: String,
) -> std::result::Result<JClass<'a>, JniError> {
  let class_name = env.new_string(name.replace('/', "."))?;
  let my_class = env
    .call_method(
      activity,
      "getAppClass",
      "(Ljava/lang/String;)Ljava/lang/Class;",
      &[(&class_name).into()],
    )?
    .l()?;
  Ok(my_class.into())
}

/// Dispatch a closure to run on the Android context.
///
/// The closure takes the JNI env, the Android activity instance and the possibly null webview.
pub fn dispatch<F>(func: F)
where
  F: FnOnce(&mut JNIEnv, &JObject, &JObject) + Send + 'static,
{
  MainPipe::send(WebViewMessage::Jni(Box::new(func)));
}<|MERGE_RESOLUTION|>--- conflicted
+++ resolved
@@ -54,48 +54,12 @@
   };
 }
 
-<<<<<<< HEAD
-pub static IPC: OnceCell<UnsafeIpc> = OnceCell::new();
-pub static REQUEST_HANDLER: OnceCell<UnsafeRequestHandler> = OnceCell::new();
-pub static TITLE_CHANGE_HANDLER: OnceCell<UnsafeTitleHandler> = OnceCell::new();
-pub static WITH_ASSET_LOADER: OnceCell<bool> = OnceCell::new();
-pub static ASSET_LOADER_DOMAIN: OnceCell<String> = OnceCell::new();
-pub static URL_LOADING_OVERRIDE: OnceCell<UnsafeUrlLoadingOverride> = OnceCell::new();
-pub static ON_LOAD_HANDLER: OnceCell<UnsafeOnPageLoadHandler> = OnceCell::new();
-
-pub struct UnsafeIpc(Box<dyn Fn(&Window, String)>, Rc<Window>);
-impl UnsafeIpc {
-  pub fn new(f: Box<dyn Fn(&Window, String)>, w: Rc<Window>) -> Self {
-    Self(f, w)
-  }
-}
-unsafe impl Send for UnsafeIpc {}
-unsafe impl Sync for UnsafeIpc {}
-
-pub struct UnsafeRequestHandler(
-  Box<dyn Fn(Request<Vec<u8>>) -> Option<HttpResponse<Cow<'static, [u8]>>>>,
-);
-impl UnsafeRequestHandler {
-  pub fn new(f: Box<dyn Fn(Request<Vec<u8>>) -> Option<HttpResponse<Cow<'static, [u8]>>>>) -> Self {
-    Self(f)
-  }
-}
-unsafe impl Send for UnsafeRequestHandler {}
-unsafe impl Sync for UnsafeRequestHandler {}
-
-pub struct UnsafeTitleHandler(Box<dyn Fn(&Window, String)>, Rc<Window>);
-impl UnsafeTitleHandler {
-  pub fn new(f: Box<dyn Fn(&Window, String)>, w: Rc<Window>) -> Self {
-    Self(f, w)
-  }
-=======
 define_static_handlers! {
   IPC =  UnsafeIpc { handler: Box<dyn Fn(&Window, String)>,  window: Rc<Window> };
-  REQUEST_HANDLER = UnsafeRequestHandler { handler:  Box<dyn Fn(Request<Vec<u8>>) -> Option<Response<Cow<'static, [u8]>>>> };
+  REQUEST_HANDLER = UnsafeRequestHandler { handler:  Box<dyn Fn(Request<Vec<u8>>) -> Option<HttpResponse<Cow<'static, [u8]>>>> };
   TITLE_CHANGE_HANDLER = UnsafeTitleHandler { handler: Box<dyn Fn(&Window, String)>,  window: Rc<Window> };
   URL_LOADING_OVERRIDE = UnsafeUrlLoadingOverride { handler: Box<dyn Fn(String) -> bool> };
   ON_LOAD_HANDLER = UnsafeOnPageLoadHandler { handler: Box<dyn Fn(PageLoadEvent, String)> };
->>>>>>> 5ca0651e
 }
 
 pub static WITH_ASSET_LOADER: OnceCell<bool> = OnceCell::new();
