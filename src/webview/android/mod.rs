// Copyright 2020-2023 Tauri Programme within The Commons Conservancy
// SPDX-License-Identifier: Apache-2.0
// SPDX-License-Identifier: MIT

use super::{PageLoadEvent, WebContext, WebViewAttributes, RGBA};
use crate::{application::window::Window, Result};
use base64::{engine::general_purpose, Engine};
use crossbeam_channel::*;
use html5ever::{interface::QualName, namespace_url, ns, tendril::TendrilSink, LocalName};
use http::{
  header::{HeaderValue, CONTENT_SECURITY_POLICY, CONTENT_TYPE},
  Request, Response,
};
use kuchiki::NodeRef;
use once_cell::sync::OnceCell;
use sha2::{Digest, Sha256};
use std::{borrow::Cow, rc::Rc};
use tao::platform::android::ndk_glue::{
  jni::{
    errors::Error as JniError,
    objects::{GlobalRef, JClass, JObject},
    JNIEnv,
  },
  ndk::looper::{FdEvent, ForeignLooper},
  PACKAGE,
};
use url::Url;

pub(crate) mod binding;
mod main_pipe;
use main_pipe::{CreateWebViewAttributes, MainPipe, WebViewMessage, MAIN_PIPE};

pub struct Context<'a, 'b> {
  pub env: &'a mut JNIEnv<'b>,
  pub activity: &'a JObject<'b>,
  pub webview: &'a JObject<'b>,
}

#[macro_export]
macro_rules! android_binding {
  ($domain:ident, $package:ident, $main:ident) => {
    android_binding!($domain, $package, $main, ::wry)
  };
  ($domain:ident, $package:ident, $main:ident, $wry:path) => {
    use $wry::{
      application::{
        android_binding as tao_android_binding, android_fn, generate_package_name,
        platform::android::ndk_glue::*,
      },
      webview::prelude::*,
    };
    tao_android_binding!($domain, $package, WryActivity, setup, $main);
    android_fn!(
      $domain,
      $package,
      RustWebViewClient,
      handleRequest,
      [JObject],
      jobject
    );
    android_fn!(
      $domain,
      $package,
      RustWebViewClient,
      withAssetLoader,
      [],
      jboolean
    );
    android_fn!(
      $domain,
      $package,
      RustWebViewClient,
      assetLoaderDomain,
      [],
      jstring
    );
    android_fn!(
      $domain,
      $package,
      RustWebViewClient,
      shouldOverride,
      [JString],
      jboolean
    );
    android_fn!(
      $domain,
      $package,
      RustWebView,
      shouldOverride,
      [JString],
      jboolean
    );
    android_fn!(
      $domain,
      $package,
      RustWebViewClient,
      onPageLoading,
      [JString]
    );
    android_fn!(
      $domain,
      $package,
      RustWebViewClient,
      onPageLoaded,
      [JString]
    );
    android_fn!($domain, $package, Ipc, ipc, [JString]);
    android_fn!(
      $domain,
      $package,
      RustWebChromeClient,
      handleReceivedTitle,
      [JObject, JString],
    );
  };
}

pub static IPC: OnceCell<UnsafeIpc> = OnceCell::new();
pub static REQUEST_HANDLER: OnceCell<UnsafeRequestHandler> = OnceCell::new();
pub static TITLE_CHANGE_HANDLER: OnceCell<UnsafeTitleHandler> = OnceCell::new();
pub static WITH_ASSET_LOADER: OnceCell<bool> = OnceCell::new();
pub static ASSET_LOADER_DOMAIN: OnceCell<String> = OnceCell::new();
pub static URL_LOADING_OVERRIDE: OnceCell<UnsafeUrlLoadingOverride> = OnceCell::new();
pub static ON_LOAD_HANDLER: OnceCell<UnsafeOnPageLoadHandler> = OnceCell::new();

pub struct UnsafeIpc(Box<dyn Fn(&Window, String)>, Rc<Window>);
impl UnsafeIpc {
  pub fn new(f: Box<dyn Fn(&Window, String)>, w: Rc<Window>) -> Self {
    Self(f, w)
  }
}
unsafe impl Send for UnsafeIpc {}
unsafe impl Sync for UnsafeIpc {}

pub struct UnsafeRequestHandler(
  Box<dyn Fn(Request<Vec<u8>>) -> Option<Response<Cow<'static, [u8]>>>>,
);
impl UnsafeRequestHandler {
  pub fn new(f: Box<dyn Fn(Request<Vec<u8>>) -> Option<Response<Cow<'static, [u8]>>>>) -> Self {
    Self(f)
  }
}
unsafe impl Send for UnsafeRequestHandler {}
unsafe impl Sync for UnsafeRequestHandler {}

pub struct UnsafeTitleHandler(Box<dyn Fn(&Window, String)>, Rc<Window>);
impl UnsafeTitleHandler {
  pub fn new(f: Box<dyn Fn(&Window, String)>, w: Rc<Window>) -> Self {
    Self(f, w)
  }
}
unsafe impl Send for UnsafeTitleHandler {}
unsafe impl Sync for UnsafeTitleHandler {}

pub struct UnsafeUrlLoadingOverride(Box<dyn Fn(String) -> bool>);
impl UnsafeUrlLoadingOverride {
  pub fn new(f: Box<dyn Fn(String) -> bool>) -> Self {
    Self(f)
  }
}
unsafe impl Send for UnsafeUrlLoadingOverride {}
unsafe impl Sync for UnsafeUrlLoadingOverride {}

<<<<<<< HEAD
pub unsafe fn setup(mut env: JNIEnv, looper: &ForeignLooper, activity: GlobalRef) {
=======
pub struct UnsafeOnPageLoadHandler(Box<dyn Fn(PageLoadEvent, String)>);
impl UnsafeOnPageLoadHandler {
  pub fn new(f: Box<dyn Fn(PageLoadEvent, String)>) -> Self {
    Self(f)
  }
}
unsafe impl Send for UnsafeOnPageLoadHandler {}
unsafe impl Sync for UnsafeOnPageLoadHandler {}

pub unsafe fn setup(env: JNIEnv, looper: &ForeignLooper, activity: GlobalRef) {
>>>>>>> e47562f7
  // we must create the WebChromeClient here because it calls `registerForActivityResult`,
  // which gives an `LifecycleOwners must call register before they are STARTED.` error when called outside the onCreate hook
  let rust_webchrome_client_class = find_class(
    &mut env,
    activity.as_obj(),
    format!("{}/RustWebChromeClient", PACKAGE.get().unwrap()),
  )
  .unwrap();
  let webchrome_client = env
    .new_object(
      &rust_webchrome_client_class,
      &format!("(L{}/WryActivity;)V", PACKAGE.get().unwrap()),
      &[activity.as_obj().into()],
    )
    .unwrap();

  let webchrome_client = env.new_global_ref(webchrome_client).unwrap();
  let mut main_pipe = MainPipe {
    env,
    activity,
    webview: None,
    webchrome_client,
  };

  looper
    .add_fd_with_callback(MAIN_PIPE[0], FdEvent::INPUT, move |_| {
      let size = std::mem::size_of::<bool>();
      let mut wake = false;
      if libc::read(MAIN_PIPE[0], &mut wake as *mut _ as *mut _, size) == size as libc::ssize_t {
        main_pipe.recv().is_ok()
      } else {
        false
      }
    })
    .unwrap();
}

pub(crate) struct InnerWebView {
  #[allow(unused)]
  pub window: Rc<Window>,
}

impl InnerWebView {
  pub fn new(
    window: Rc<Window>,
    attributes: WebViewAttributes,
    pl_attrs: super::PlatformSpecificWebViewAttributes,
    _web_context: Option<&mut WebContext>,
  ) -> Result<Self> {
    let WebViewAttributes {
      url,
      html,
      initialization_scripts,
      ipc_handler,
      #[cfg(any(debug_assertions, feature = "devtools"))]
      devtools,
      custom_protocols,
      background_color,
      transparent,
      headers,
      autoplay,
      user_agent,
      ..
    } = attributes;

    let super::PlatformSpecificWebViewAttributes {
      on_webview_created,
      with_asset_loader,
      asset_loader_domain,
    } = pl_attrs;

    let url = if let Some(u) = url {
      let mut url_string = String::from(u.as_str());
      let name = u.scheme();
      let is_custom_protocol = custom_protocols.iter().any(|(n, _)| n == name);
      if is_custom_protocol {
        url_string = u
          .as_str()
          .replace(&format!("{}://", name), &format!("https://{}.", name))
      }
      Some(url_string)
    } else {
      None
    };

    MainPipe::send(WebViewMessage::CreateWebView(CreateWebViewAttributes {
      url,
      html,
      #[cfg(any(debug_assertions, feature = "devtools"))]
      devtools,
      background_color,
      transparent,
      headers,
      on_webview_created,
      autoplay,
      user_agent,
    }));

    WITH_ASSET_LOADER.get_or_init(move || with_asset_loader);
    if let Some(domain) = asset_loader_domain {
      ASSET_LOADER_DOMAIN.get_or_init(move || domain);
    }

    REQUEST_HANDLER.get_or_init(move || {
      UnsafeRequestHandler::new(Box::new(move |mut request| {
        if let Some(custom_protocol) = custom_protocols.iter().find(|(name, _)| {
          request
            .uri()
            .to_string()
            .starts_with(&format!("https://{}.", name))
        }) {
          *request.uri_mut() = request
            .uri()
            .to_string()
            .replace(
              &format!("https://{}.", custom_protocol.0),
              &format!("{}://", custom_protocol.0),
            )
            .parse()
            .unwrap();

          if let Ok(mut response) = (custom_protocol.1)(&request) {
            let should_inject_scripts = response
              .headers()
              .get(CONTENT_TYPE)
              // Content-Type must begin with the media type, but is case-insensitive.
              // It may also be followed by any number of semicolon-delimited key value pairs.
              // We don't care about these here.
              // source: https://httpwg.org/specs/rfc9110.html#rfc.section.8.3.1
              .and_then(|content_type| content_type.to_str().ok())
              .map(|content_type_str| content_type_str.to_lowercase().starts_with("text/html"))
              .unwrap_or_default();

            if should_inject_scripts && !initialization_scripts.is_empty() {
              let mut document =
                kuchiki::parse_html().one(String::from_utf8_lossy(response.body()).into_owned());
              let csp = response.headers_mut().get_mut(CONTENT_SECURITY_POLICY);
              let mut hashes = Vec::new();
              with_html_head(&mut document, |head| {
                // iterate in reverse order since we are prepending each script to the head tag
                for script in initialization_scripts.iter().rev() {
                  let script_el =
                    NodeRef::new_element(QualName::new(None, ns!(html), "script".into()), None);
                  script_el.append(NodeRef::new_text(script));
                  head.prepend(script_el);
                  if csp.is_some() {
                    hashes.push(hash_script(script));
                  }
                }
              });

              if let Some(csp) = csp {
                let csp_string = csp.to_str().unwrap().to_string();
                let csp_string = if csp_string.contains("script-src") {
                  csp_string.replace("script-src", &format!("script-src {}", hashes.join(" ")))
                } else {
                  format!("{} script-src {}", csp_string, hashes.join(" "))
                };
                *csp = HeaderValue::from_str(&csp_string).unwrap();
              }

              *response.body_mut() = document.to_string().into_bytes().into();
            }
            return Some(response);
          }
        }

        None
      }))
    });

    let w = window.clone();
    if let Some(i) = ipc_handler {
      IPC.get_or_init(move || UnsafeIpc::new(Box::new(i), w));
    }

    let w = window.clone();
    if let Some(i) = attributes.document_title_changed_handler {
      TITLE_CHANGE_HANDLER.get_or_init(move || UnsafeTitleHandler::new(i, w));
    }

    if let Some(i) = attributes.navigation_handler {
      URL_LOADING_OVERRIDE.get_or_init(move || UnsafeUrlLoadingOverride::new(i));
    }

    if let Some(h) = attributes.on_page_load_handler {
      ON_LOAD_HANDLER.get_or_init(move || UnsafeOnPageLoadHandler::new(h));
    }

    Ok(Self { window })
  }

  pub fn print(&self) {}

  pub fn url(&self) -> Url {
    let (tx, rx) = bounded(1);
    MainPipe::send(WebViewMessage::GetUrl(tx));
    let uri = rx.recv().unwrap();
    Url::parse(uri.as_str()).unwrap()
  }

  pub fn eval(&self, js: &str, _callback: Option<impl Fn(String) + Send + 'static>) -> Result<()> {
    MainPipe::send(WebViewMessage::Eval(js.into()));
    Ok(())
  }

  #[cfg(any(debug_assertions, feature = "devtools"))]
  pub fn open_devtools(&self) {}

  #[cfg(any(debug_assertions, feature = "devtools"))]
  pub fn close_devtools(&self) {}

  #[cfg(any(debug_assertions, feature = "devtools"))]
  pub fn is_devtools_open(&self) -> bool {
    false
  }

  pub fn zoom(&self, _scale_factor: f64) {}

  pub fn set_background_color(&self, background_color: RGBA) -> Result<()> {
    MainPipe::send(WebViewMessage::SetBackgroundColor(background_color));
    Ok(())
  }

  pub fn load_url(&self, url: &str) {
    MainPipe::send(WebViewMessage::LoadUrl(url.to_string(), None));
  }

  pub fn load_url_with_headers(&self, url: &str, headers: http::HeaderMap) {
    MainPipe::send(WebViewMessage::LoadUrl(url.to_string(), Some(headers)));
  }

  pub fn clear_all_browsing_data(&self) -> Result<()> {
    MainPipe::send(WebViewMessage::ClearAllBrowsingData);
    Ok(())
  }
}

#[derive(Clone, Copy)]
pub struct JniHandle;

impl JniHandle {
  /// Execute jni code on the thread of the webview.
  /// Provided function will be provided with the jni evironment, Android activity and WebView
  pub fn exec<F>(&self, func: F)
  where
    F: FnOnce(&mut JNIEnv, &JObject, &JObject) + Send + 'static,
  {
    MainPipe::send(WebViewMessage::Jni(Box::new(func)));
  }
}

pub fn platform_webview_version() -> Result<String> {
  let (tx, rx) = bounded(1);
  MainPipe::send(WebViewMessage::GetWebViewVersion(tx));
  rx.recv().unwrap()
}

fn with_html_head<F: FnOnce(&NodeRef)>(document: &mut NodeRef, f: F) {
  if let Ok(ref node) = document.select_first("head") {
    f(node.as_node())
  } else {
    let node = NodeRef::new_element(
      QualName::new(None, ns!(html), LocalName::from("head")),
      None,
    );
    f(&node);
    document.prepend(node)
  }
}

fn hash_script(script: &str) -> String {
  let mut hasher = Sha256::new();
  hasher.update(script);
  let hash = hasher.finalize();
  format!("'sha256-{}'", general_purpose::STANDARD.encode(hash))
}

/// Finds a class in the project scope.
pub fn find_class<'a>(
  env: &mut JNIEnv<'a>,
  activity: &JObject<'_>,
  name: String,
) -> std::result::Result<JClass<'a>, JniError> {
  let class_name = env.new_string(name.replace('/', "."))?;
  let my_class = env
    .call_method(
      activity,
      "getAppClass",
      "(Ljava/lang/String;)Ljava/lang/Class;",
      &[(&class_name).into()],
    )?
    .l()?;
  Ok(my_class.into())
}

/// Dispatch a closure to run on the Android context.
///
/// The closure takes the JNI env, the Android activity instance and the possibly null webview.
pub fn dispatch<F>(func: F)
where
  F: FnOnce(&mut JNIEnv, &JObject, &JObject) + Send + 'static,
{
  MainPipe::send(WebViewMessage::Jni(Box::new(func)));
}<|MERGE_RESOLUTION|>--- conflicted
+++ resolved
@@ -161,9 +161,6 @@
 unsafe impl Send for UnsafeUrlLoadingOverride {}
 unsafe impl Sync for UnsafeUrlLoadingOverride {}
 
-<<<<<<< HEAD
-pub unsafe fn setup(mut env: JNIEnv, looper: &ForeignLooper, activity: GlobalRef) {
-=======
 pub struct UnsafeOnPageLoadHandler(Box<dyn Fn(PageLoadEvent, String)>);
 impl UnsafeOnPageLoadHandler {
   pub fn new(f: Box<dyn Fn(PageLoadEvent, String)>) -> Self {
@@ -173,8 +170,7 @@
 unsafe impl Send for UnsafeOnPageLoadHandler {}
 unsafe impl Sync for UnsafeOnPageLoadHandler {}
 
-pub unsafe fn setup(env: JNIEnv, looper: &ForeignLooper, activity: GlobalRef) {
->>>>>>> e47562f7
+pub unsafe fn setup(mut env: JNIEnv, looper: &ForeignLooper, activity: GlobalRef) {
   // we must create the WebChromeClient here because it calls `registerForActivityResult`,
   // which gives an `LifecycleOwners must call register before they are STARTED.` error when called outside the onCreate hook
   let rust_webchrome_client_class = find_class(
