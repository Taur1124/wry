--- conflicted
+++ resolved
@@ -15,21 +15,13 @@
 };
 
 use super::{
-<<<<<<< HEAD
   ASSET_LOADER_DOMAIN, IPC, REQUEST_HANDLER, TITLE_CHANGE_HANDLER, URL_LOADING_OVERRIDE,
   WITH_ASSET_LOADER,
 };
 
+use crate::webview::PageLoadEvent;
+
 fn handle_request(env: &mut JNIEnv, request: JObject) -> Result<jobject, JniError> {
-=======
-  create_headers_map, ASSET_LOADER_DOMAIN, IPC, ON_LOAD_HANDLER, REQUEST_HANDLER,
-  TITLE_CHANGE_HANDLER, URL_LOADING_OVERRIDE, WITH_ASSET_LOADER,
-};
-
-use crate::webview::PageLoadEvent;
-
-fn handle_request(env: JNIEnv, request: JObject) -> Result<jobject, JniError> {
->>>>>>> e47562f7
   let mut request_builder = Request::builder();
 
   let uri = env
@@ -228,7 +220,7 @@
 
 #[allow(non_snake_case)]
 pub unsafe fn onPageLoading(env: JNIEnv, _: JClass, url: JString) {
-  match env.get_string(url) {
+  match env.get_string(&url) {
     Ok(url) => {
       let url = url.to_string_lossy().to_string();
       if let Some(h) = ON_LOAD_HANDLER.get() {
@@ -241,7 +233,7 @@
 
 #[allow(non_snake_case)]
 pub unsafe fn onPageLoaded(env: JNIEnv, _: JClass, url: JString) {
-  match env.get_string(url) {
+  match env.get_string(&url) {
     Ok(url) => {
       let url = url.to_string_lossy().to_string();
       if let Some(h) = ON_LOAD_HANDLER.get() {
