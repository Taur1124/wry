// Copyright 2020-2022 Tauri Programme within The Commons Conservancy
// SPDX-License-Identifier: Apache-2.0
// SPDX-License-Identifier: MIT

use http::{
  header::{HeaderName, HeaderValue, CONTENT_TYPE},
  Request,
};
use tao::platform::android::ndk_glue::jni::{
  errors::Error as JniError,
  objects::{JClass, JMap, JObject, JString, JValue},
  sys::jobject,
  JNIEnv,
};

<<<<<<< HEAD
use super::{create_headers_map, IPC, REQUEST_HANDLER};
=======
use super::{IPC, REQUEST_HANDLER, TITLE_CHANGE_HANDLER};
>>>>>>> 14a0ee32

fn handle_request(env: JNIEnv, request: JObject) -> Result<jobject, JniError> {
  let mut request_builder = Request::builder();

  let uri = env
    .call_method(request, "getUrl", "()Landroid/net/Uri;", &[])?
    .l()?;
  let url: JString = env
    .call_method(uri, "toString", "()Ljava/lang/String;", &[])?
    .l()?
    .into();
  request_builder = request_builder.uri(&env.get_string(url)?.to_string_lossy().to_string());

  let method: JString = env
    .call_method(request, "getMethod", "()Ljava/lang/String;", &[])?
    .l()?
    .into();
  request_builder = request_builder.method(
    env
      .get_string(method)?
      .to_string_lossy()
      .to_string()
      .as_str(),
  );

  let request_headers = env
    .call_method(request, "getRequestHeaders", "()Ljava/util/Map;", &[])?
    .l()?;
  let request_headers = JMap::from_env(&env, request_headers)?;
  for (header, value) in request_headers.iter()? {
    let header = env.get_string(header.into())?;
    let value = env.get_string(value.into())?;
    if let (Ok(header), Ok(value)) = (
      HeaderName::from_bytes(header.to_bytes()),
      HeaderValue::from_bytes(value.to_bytes()),
    ) {
      request_builder = request_builder.header(header, value);
    }
  }

  if let Some(handler) = REQUEST_HANDLER.get() {
    let final_request = match request_builder.body(Vec::new()) {
      Ok(req) => req,
      Err(e) => {
        log::warn!("Failed to build response: {}", e);
        return Ok(*JObject::null());
      }
    };
    let response = (handler.0)(final_request);
    if let Some(response) = response {
      let status = response.status();
      let status_code = status.as_u16();
      let status_err = if status_code < 100 {
        Some("Status code can't be less than 100")
      } else if status_code > 599 {
        Some("statusCode can't be greater than 599.")
      } else if status_code > 299 && status_code < 400 {
        Some("statusCode can't be in the [300, 399] range.")
      } else {
        None
      };
      if let Some(err) = status_err {
        log::warn!("{}", err);
        return Ok(*JObject::null());
      }

      let reason_phrase = status.canonical_reason().unwrap_or("OK");
      let (mime_type, encoding) = if let Some(content_type) = response.headers().get(CONTENT_TYPE) {
        let content_type = content_type.to_str().unwrap().trim();
        let mut s = content_type.split(';');
        let mime_type = s.next().unwrap().trim();
        let mut encoding = None;
        for token in s {
          let token = token.trim();
          if token.starts_with("charset=") {
            encoding.replace(token.split('=').nth(1).unwrap());
            break;
          }
        }
        (
          env.new_string(mime_type)?.into(),
          if let Some(encoding) = encoding {
            env.new_string(&encoding)?.into()
          } else {
            JObject::null().into()
          },
        )
      } else {
        (JObject::null().into(), JObject::null().into())
      };

      let response_headers = create_headers_map(&env, response.headers())?;

      let bytes = response.body();

      let byte_array_input_stream = env.find_class("java/io/ByteArrayInputStream")?;
      let byte_array = env.byte_array_from_slice(&bytes)?;
      let stream = env.new_object(
        byte_array_input_stream,
        "([B)V",
        &[JValue::Object(unsafe { JObject::from_raw(byte_array) })],
      )?;

      let web_resource_response_class = env.find_class("android/webkit/WebResourceResponse")?;
      let web_resource_response = env.new_object(
        web_resource_response_class,
        "(Ljava/lang/String;Ljava/lang/String;ILjava/lang/String;Ljava/util/Map;Ljava/io/InputStream;)V",
        &[mime_type, encoding, (status_code as i32).into(), env.new_string(reason_phrase)?.into(), response_headers.into(), stream.into()],
      )?;

      return Ok(*web_resource_response);
    }
  }
  Ok(*JObject::null())
}

#[allow(non_snake_case)]
pub unsafe fn handleRequest(env: JNIEnv, _: JClass, request: JObject) -> jobject {
  match handle_request(env, request) {
    Ok(response) => response,
    Err(e) => {
      log::warn!("Failed to handle request: {}", e);
      *JObject::null()
    }
  }
}

pub unsafe fn ipc(env: JNIEnv, _: JClass, arg: JString) {
  match env.get_string(arg) {
    Ok(arg) => {
      let arg = arg.to_string_lossy().to_string();
      if let Some(w) = IPC.get() {
        (w.0)(&w.1, arg)
      }
    }
    Err(e) => log::warn!("Failed to parse JString: {}", e),
  }
}

#[allow(non_snake_case)]
pub unsafe fn handleReceivedTitle(env: JNIEnv, _: JClass, _webview: JObject, title: JString) {
  match env.get_string(title) {
    Ok(title) => {
      let title = title.to_string_lossy().to_string();
      if let Some(w) = TITLE_CHANGE_HANDLER.get() {
        (w.0)(&w.1, title)
      }
    }
    Err(e) => log::warn!("Failed to parse JString: {}", e),
  }
}<|MERGE_RESOLUTION|>--- conflicted
+++ resolved
@@ -13,11 +13,7 @@
   JNIEnv,
 };
 
-<<<<<<< HEAD
-use super::{create_headers_map, IPC, REQUEST_HANDLER};
-=======
-use super::{IPC, REQUEST_HANDLER, TITLE_CHANGE_HANDLER};
->>>>>>> 14a0ee32
+use super::{create_headers_map, IPC, REQUEST_HANDLER, TITLE_CHANGE_HANDLER};
 
 fn handle_request(env: JNIEnv, request: JObject) -> Result<jobject, JniError> {
   let mut request_builder = Request::builder();
