--- conflicted
+++ resolved
@@ -5,11 +5,7 @@
 mod file_drop;
 
 use crate::{
-<<<<<<< HEAD
-  webview::{mimetype::MimeType, FileDropEvent, RpcRequest, RpcResponse, WebContext},
-=======
-  webview::{mimetype::MimeType, WebViewAttributes},
->>>>>>> 81f3218d
+  webview::{mimetype::MimeType, WebContext, WebViewAttributes},
   Result,
 };
 
@@ -40,23 +36,11 @@
 }
 
 impl InnerWebView {
-<<<<<<< HEAD
   pub fn new(
     window: Rc<Window>,
-    scripts: Vec<String>,
-    url: Option<Url>,
-    transparent: bool,
-    custom_protocols: Vec<(
-      String,
-      Box<dyn Fn(&Window, &str) -> Result<Vec<u8>> + 'static>,
-    )>,
-    rpc_handler: Option<Box<dyn Fn(&Window, RpcRequest) -> Option<RpcResponse>>>,
-    file_drop_handler: Option<Box<dyn Fn(&Window, FileDropEvent) -> bool>>,
+    mut attributes: WebViewAttributes,
     web_context: &WebContext,
   ) -> Result<Self> {
-=======
-  pub fn new(window: Rc<Window>, mut attributes: WebViewAttributes) -> Result<Self> {
->>>>>>> 81f3218d
     let hwnd = window.hwnd() as HWND;
 
     let controller: Rc<OnceCell<Controller>> = Rc::new(OnceCell::new());
@@ -67,18 +51,8 @@
 
     let mut webview_builder: webview2::EnvironmentBuilder::new();
 
-<<<<<<< HEAD
     if let Some(data_directory) = web_context.data_directory() {
       webview_builder = webview_builder.with_user_data_folder(&data_directory);
-=======
-    let data_directory = attributes.data_directory.take();
-    if let Some(data_directory) = data_directory {
-      data_directory_provided = data_directory;
-      webview_builder =
-        webview2::EnvironmentBuilder::new().with_user_data_folder(&data_directory_provided);
-    } else {
-      webview_builder = webview2::EnvironmentBuilder::new();
->>>>>>> 81f3218d
     }
 
     // Webview controller
