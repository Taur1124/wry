--- conflicted
+++ resolved
@@ -218,7 +218,6 @@
         .map_err(webview2_com::Error::WindowsError)?;
     }
 
-<<<<<<< HEAD
     // Initialize scripts
     Self::add_script_to_execute_on_document_created(
       &webview,
@@ -229,30 +228,13 @@
           window.addEventListener('mousedown', (e) => {
             if (e.buttons === 1) window.chrome.webview.postMessage('__WEBVIEW_LEFT_MOUSE_DOWN__')
           });
-          window.addEventListener('mousemove', () => window.chrome.webview.postMessage('__WEBVIEW_MOUSE_MOVE__'));
+          window.addEventListener('mousemove', (e) => window.chrome.webview.postMessage('__WEBVIEW_MOUSE_MOVE__'));
         "#,
       ),
     )?;
     for js in attributes.initialization_scripts {
       Self::add_script_to_execute_on_document_created(&webview, js)?;
     }
-=======
-        // Initialize scripts
-        w.add_script_to_execute_on_document_created(
-          r#"
-            window.external={invoke:s=>window.chrome.webview.postMessage(s)};
-
-            window.addEventListener('mousedown', (e) => {
-              if (e.buttons === 1) window.chrome.webview.postMessage('__WEBVIEW_LEFT_MOUSE_DOWN__')
-            });
-            window.addEventListener('mousemove', (e) => window.chrome.webview.postMessage('__WEBVIEW_MOUSE_MOVE__'));
-          "#,
-          |_| (Ok(())),
-        )?;
-        for js in attributes.initialization_scripts {
-          w.add_script_to_execute_on_document_created(&js, |_| (Ok(())))?;
-        }
->>>>>>> 21692d98
 
     // Message handler
     let rpc_handler = attributes.rpc_handler.take();
@@ -286,20 +268,12 @@
                   window.set_cursor_icon(cursor);
                 }
 
-<<<<<<< HEAD
                 if js == "__WEBVIEW_LEFT_MOUSE_DOWN__" {
                   // we ignore `HTCLIENT` variant so the webview receives the click correctly if it is not on the edges
                   // and prevent conflict with `tao::window::drag_window`.
                   if result.0 as u32 != win32wm::HTCLIENT {
                     window.begin_resize_drag(result.0 as isize, WM_NCLBUTTONDOWN, point.x, point.y);
                   }
-=======
-              if js == "__WEBVIEW_LEFT_MOUSE_DOWN__" {
-                // we ignore `HTCLIENT` variant so the webview receives the click correctly if it is not on the edges
-                // and prevent conflict with `tao::window::drag_window`.
-                if result != HTCLIENT {
-                  window_.begin_resize_drag(result);
->>>>>>> 21692d98
                 }
               }
               // these are internal messages, rpc_handlers don't need it so exit early
