--- conflicted
+++ resolved
@@ -186,14 +186,9 @@
     /// Note that calling this directly loses abilities to initialize scripts, add callbacks, and
     /// many more before starting WebView. To benefit from above features, create a
     /// [`WebViewBuilder`] instead.
-<<<<<<< HEAD
-    pub fn new_with_configs(window: Window, debug: bool, transparent: bool) -> Result<Self> {
+    pub fn new_with_configs(window: Window, transparent: bool) -> Result<Self> {
         let picky_none: Option<(String, Box<dyn Fn(&str) -> Result<Vec<u8>>>)> = None;
-        let webview = InnerWebView::new(&window, debug, vec![], None, transparent, picky_none)?;
-=======
-    pub fn new_with_configs(window: Window, transparent: bool) -> Result<Self> {
-        let webview = InnerWebView::new(&window, vec![], None, transparent)?;
->>>>>>> b963030d
+        let webview = InnerWebView::new(&window, vec![], None, transparent, picky_none)?;
         let (tx, rx) = channel();
         Ok(Self {
             window,
