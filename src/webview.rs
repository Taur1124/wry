//! [`WebView`] struct and associated types.

use crate::platform::{InnerWebView, CALLBACKS};
use crate::Result;

use std::sync::mpsc::{channel, Receiver, Sender};
#[cfg(not(target_os = "linux"))]
use std::{
    collections::hash_map::DefaultHasher,
    hash::{Hash, Hasher},
};

use serde_json::Value;
use url::Url;

#[cfg(target_os = "linux")]
use gtk::{ApplicationWindow as Window, ApplicationWindowExt};
#[cfg(target_os = "windows")]
use winit::platform::windows::WindowExtWindows;
#[cfg(not(target_os = "linux"))]
use winit::window::Window;

<<<<<<< HEAD
const DEBUG: bool = true;

enum Content {
    URL(Url),
    HTML(Url),
    CustomUri(String, String),
}

=======
/// Builder type of [`WebView`].
///
/// [`WebViewBuilder`] / [`WebView`] are the basic building blocks to constrcut WebView contents and
/// scripts for those who prefer to control fine grained window creation and event handling.
/// [`WebViewBuilder`] privides ability to setup initialization before web engine starts.
>>>>>>> 14fbc184
pub struct WebViewBuilder {
    debug: bool,
    transparent: bool,
    tx: Sender<String>,
    rx: Receiver<String>,
    initialization_scripts: Vec<String>,
    window: Window,
    url: Option<Url>,
    window_id: i64,
}

impl WebViewBuilder {
    /// Create [`WebViewBuilder`] from provided [`Window`].
    pub fn new(window: Window) -> Result<Self> {
        let (tx, rx) = channel();
        #[cfg(not(target_os = "linux"))]
        let window_id = {
            let mut hasher = DefaultHasher::new();
            window.id().hash(&mut hasher);
            hasher.finish() as i64
        };
        #[cfg(target_os = "linux")]
        let window_id = window.get_id() as i64;

        Ok(Self {
            tx,
            rx,
            initialization_scripts: vec![],
            window,
            url: None,
            debug: false,
            transparent: false,
            window_id,
        })
    }

<<<<<<< HEAD
    pub fn register_buffer_protocol<F: 'static + Fn(&str) -> Vec<u8>>(
        &self,
        protocol: String,
        handler: F,
    ) -> Result<()> {
        self.inner
            .webview
            .register_buffer_protocol(protocol, handler)
    }

    pub fn init(self, js: &str) -> Result<Self> {
        self.inner.webview.init(js)?;
        Ok(self)
=======
    /// Enable extra developer tools like inspector if set to true.
    pub fn debug(mut self, debug: bool) -> Self {
        self.debug = debug;
        self
    }

    /// Whether the WebView window should be transparent. If this is true, writing colors
    /// with alpha values different than `1.0` will produce a transparent window.
    pub fn transparent(mut self, transparent: bool) -> Self {
        self.transparent = transparent;
        self
>>>>>>> 14fbc184
    }

    /// Initialize javascript code when loading new pages. Everytime webview load a new page, this
    /// initialization code will be executed. It is guaranteed that code is executed before
    /// `window.onload`.
    pub fn initialize_script(mut self, js: &str) -> Self {
        self.initialization_scripts.push(js.to_string());
        self
    }

    /// Create a [`Dispatcher`] to send evaluation scripts to the WebView. [`WebView`] is not thread
    /// safe because it must be run on the main thread who creates it. [`Dispatcher`] can let you
    /// send the scripts from other threads.
    pub fn dispatcher(&self) -> Dispatcher {
        Dispatcher(self.tx.clone())
    }

    /// Add a callback function to the WebView. The callback takse a dispatcher, a sequence number,
    /// and a vector of arguments passed from callers as parameters.
    ///
    /// It uses RPC to communicate with javascript side and the sequence number is used to record
    /// how many times has this callback been called. Arguments passed from callers is a vector of
    /// serde values for you to decide how to handle them. IF you need to evaluate any code on
    /// javascript side, you can use the dispatcher to send them.
    pub fn add_callback<F>(mut self, name: &str, f: F) -> Self
    where
        F: FnMut(&Dispatcher, i32, Vec<Value>) -> Result<()> + Send + 'static,
    {
        let js = format!(
            r#"var name = {:?};
                var RPC = window._rpc = (window._rpc || {{nextSeq: 1}});
                window[name] = function() {{
                var seq = RPC.nextSeq++;
                var promise = new Promise(function(resolve, reject) {{
                    RPC[seq] = {{
                    resolve: resolve,
                    reject: reject,
                    }};
                }});
                window.external.invoke(JSON.stringify({{
                    id: seq,
                    method: name,
                    params: Array.prototype.slice.call(arguments),
                }}));
                return promise;
                }}
            "#,
            name
        );
        self.initialization_scripts.push(js);

        let window_id = self.window_id;
        CALLBACKS.lock().unwrap().insert(
            (window_id, name.to_string()),
            (Box::new(f), Dispatcher(self.tx.clone())),
        );
        self
    }

<<<<<<< HEAD
    pub fn load_custom_uri(mut self, identifier: &str, path: &str) -> Self {
        self.content = Some(Content::CustomUri(identifier.to_string(), path.to_string()));
        self
    }

    pub fn load_html(mut self, html: &str) -> Result<Self> {
        let url = match Url::parse(html) {
            Ok(url) => url,
            Err(_) => Url::parse(&format!("data:text/html,{}", html))?,
        };
        self.content = Some(Content::HTML(url));
=======
    /// Load the provided URL when the builder calling [`WebViewBuilder::build`] to create the
    /// [`WebView`]. The provided URL must be valid.
    pub fn load_url(mut self, url: &str) -> Result<Self> {
        self.url = Some(Url::parse(url)?);
>>>>>>> 14fbc184
        Ok(self)
    }

    /// Consume the builder and create the [`WebView`].
    pub fn build(self) -> Result<WebView> {
<<<<<<< HEAD
        if let Some(url) = self.content {
            match url {
                Content::HTML(url) => self.inner.webview.navigate_to_string(url.as_str())?,
                Content::URL(url) => todo!(),
                Content::CustomUri(id, path) => {
                    self.inner.webview.navigate_to_custom_uri(&id, &path)?
                }
            }
        }
        Ok(self.inner)
=======
        let webview = InnerWebView::new(
            &self.window,
            self.debug,
            self.initialization_scripts,
            self.url,
            self.transparent,
        )?;
        Ok(WebView {
            window: self.window,
            webview,
            tx: self.tx,
            rx: self.rx,
        })
>>>>>>> 14fbc184
    }
}

/// The fundamental type to present a [`WebView`].
///
/// [`WebViewBuilder`] / [`WebView`] are the basic building blocks to constrcut WebView contents and
/// scripts for those who prefer to control fine grained window creation and event handling.
/// [`WebView`] presents the actuall WebView window and let you still able to perform actions
/// during event handling to it. [`WebView`] also contains the associate [`Window`] with it.
pub struct WebView {
    window: Window,
    webview: InnerWebView,
    tx: Sender<String>,
    rx: Receiver<String>,
}

impl WebView {
    /// Create a [`WebView`] from provided [`Window`]. Note that calling this directly loses
    /// abilities to initialize scripts, add callbacks, and many more before starting WebView. To
    /// benefit from above features, create a [`WebViewBuilder`] instead.
    pub fn new(window: Window) -> Result<Self> {
        Self::new_with_configs(window, false, false)
    }

    /// Create a [`WebView`] from provided [`Window`] along with several configurations.
    /// Note that calling this directly loses abilities to initialize scripts, add callbacks, and
    /// many more before starting WebView. To benefit from above features, create a
    /// [`WebViewBuilder`] instead.
    pub fn new_with_configs(window: Window, debug: bool, transparent: bool) -> Result<Self> {
        let webview = InnerWebView::new(&window, debug, vec![], None, transparent)?;
        let (tx, rx) = channel();
        Ok(Self {
            window,
            webview,
            tx,
            rx,
        })
    }
    /// Dispatch javascript code to be evaluated later. Note this will not actually run the
    /// scripts being dispatched. Users need to call [`WebView::evaluate_script`] to execute them.
    pub fn dispatch_script(&mut self, js: &str) -> Result<()> {
        self.tx.send(js.to_string())?;
        Ok(())
    }

    /// Create a [`Dispatcher`] to send evaluation scripts to the WebView. [`WebView`] is not thread
    /// safe because it must be run on the main thread who creates it. [`Dispatcher`] can let you
    /// send the scripts from other threads.
    pub fn dispatcher(&self) -> Dispatcher {
        Dispatcher(self.tx.clone())
    }

    /// Get the [`Window`] associate with the [`WebView`]. This can let you perform window related
    /// actions.
    pub fn window(&self) -> &Window {
        &self.window
    }

<<<<<<< HEAD
    pub fn register_buffer_protocol<F: 'static + Fn(&str) -> Vec<u8>>(
        &self,
        protocol: String,
        handler: F,
    ) -> Result<()> {
        self.webview.register_buffer_protocol(protocol, handler)
    }

    pub fn evaluate(&mut self) -> Result<()> {
        EVAL.with(|e| -> Result<()> {
            let e = &*e.borrow();
            if let Some(rx) = e {
                while let Ok(js) = rx.try_recv() {
                    self.webview.eval(&js)?;
                }
            } else {
                return Err(Error::EvalError);
            }
            Ok(())
        })?;
=======
    /// Evaluate the scripts sent from [`Dispatcher`]s.
    pub fn evaluate_script(&self) -> Result<()> {
        while let Ok(js) = self.rx.try_recv() {
            self.webview.eval(&js)?;
        }
>>>>>>> 14fbc184

        Ok(())
    }

    /// Resize the WebView manually. This is required on Windows because its WebView API doesn't
    /// provide a way to resize automatically.
    pub fn resize(&self) -> Result<()> {
        #[cfg(target_os = "windows")]
        self.webview.resize(self.window.hwnd())?;
        Ok(())
    }
}

#[derive(Clone)]
/// A channel sender to dispatch javascript code to for the [`WebView`] to evaluate it.
///
/// [`WebView`] is not thread safe because it must be run on main thread who creates it.
/// [`Dispatcher`] can let you send scripts from other thread.
pub struct Dispatcher(Sender<String>);

impl Dispatcher {
    /// Dispatch javascript code to be evaluated later. Note this will not actually run the
    /// scripts being dispatched. Users need to call [`WebView::evaluate_script`] to execute them.
    pub fn dispatch_script(&self, js: &str) -> Result<()> {
        self.0.send(js.to_string())?;
        Ok(())
    }
}

pub(crate) trait WV: Sized {
    type Window;

    fn new(
        window: &Self::Window,
        debug: bool,
        scripts: Vec<String>,
        url: Option<Url>,
        transparent: bool,
    ) -> Result<Self>;

    fn eval(&self, js: &str) -> Result<()>;
}<|MERGE_RESOLUTION|>--- conflicted
+++ resolved
@@ -20,22 +20,11 @@
 #[cfg(not(target_os = "linux"))]
 use winit::window::Window;
 
-<<<<<<< HEAD
-const DEBUG: bool = true;
-
-enum Content {
-    URL(Url),
-    HTML(Url),
-    CustomUri(String, String),
-}
-
-=======
 /// Builder type of [`WebView`].
 ///
 /// [`WebViewBuilder`] / [`WebView`] are the basic building blocks to constrcut WebView contents and
 /// scripts for those who prefer to control fine grained window creation and event handling.
 /// [`WebViewBuilder`] privides ability to setup initialization before web engine starts.
->>>>>>> 14fbc184
 pub struct WebViewBuilder {
     debug: bool,
     transparent: bool,
@@ -72,21 +61,6 @@
         })
     }
 
-<<<<<<< HEAD
-    pub fn register_buffer_protocol<F: 'static + Fn(&str) -> Vec<u8>>(
-        &self,
-        protocol: String,
-        handler: F,
-    ) -> Result<()> {
-        self.inner
-            .webview
-            .register_buffer_protocol(protocol, handler)
-    }
-
-    pub fn init(self, js: &str) -> Result<Self> {
-        self.inner.webview.init(js)?;
-        Ok(self)
-=======
     /// Enable extra developer tools like inspector if set to true.
     pub fn debug(mut self, debug: bool) -> Self {
         self.debug = debug;
@@ -98,7 +72,6 @@
     pub fn transparent(mut self, transparent: bool) -> Self {
         self.transparent = transparent;
         self
->>>>>>> 14fbc184
     }
 
     /// Initialize javascript code when loading new pages. Everytime webview load a new page, this
@@ -158,41 +131,15 @@
         self
     }
 
-<<<<<<< HEAD
-    pub fn load_custom_uri(mut self, identifier: &str, path: &str) -> Self {
-        self.content = Some(Content::CustomUri(identifier.to_string(), path.to_string()));
-        self
-    }
-
-    pub fn load_html(mut self, html: &str) -> Result<Self> {
-        let url = match Url::parse(html) {
-            Ok(url) => url,
-            Err(_) => Url::parse(&format!("data:text/html,{}", html))?,
-        };
-        self.content = Some(Content::HTML(url));
-=======
     /// Load the provided URL when the builder calling [`WebViewBuilder::build`] to create the
     /// [`WebView`]. The provided URL must be valid.
     pub fn load_url(mut self, url: &str) -> Result<Self> {
         self.url = Some(Url::parse(url)?);
->>>>>>> 14fbc184
         Ok(self)
     }
 
     /// Consume the builder and create the [`WebView`].
     pub fn build(self) -> Result<WebView> {
-<<<<<<< HEAD
-        if let Some(url) = self.content {
-            match url {
-                Content::HTML(url) => self.inner.webview.navigate_to_string(url.as_str())?,
-                Content::URL(url) => todo!(),
-                Content::CustomUri(id, path) => {
-                    self.inner.webview.navigate_to_custom_uri(&id, &path)?
-                }
-            }
-        }
-        Ok(self.inner)
-=======
         let webview = InnerWebView::new(
             &self.window,
             self.debug,
@@ -206,7 +153,6 @@
             tx: self.tx,
             rx: self.rx,
         })
->>>>>>> 14fbc184
     }
 }
 
@@ -265,34 +211,11 @@
         &self.window
     }
 
-<<<<<<< HEAD
-    pub fn register_buffer_protocol<F: 'static + Fn(&str) -> Vec<u8>>(
-        &self,
-        protocol: String,
-        handler: F,
-    ) -> Result<()> {
-        self.webview.register_buffer_protocol(protocol, handler)
-    }
-
-    pub fn evaluate(&mut self) -> Result<()> {
-        EVAL.with(|e| -> Result<()> {
-            let e = &*e.borrow();
-            if let Some(rx) = e {
-                while let Ok(js) = rx.try_recv() {
-                    self.webview.eval(&js)?;
-                }
-            } else {
-                return Err(Error::EvalError);
-            }
-            Ok(())
-        })?;
-=======
     /// Evaluate the scripts sent from [`Dispatcher`]s.
     pub fn evaluate_script(&self) -> Result<()> {
         while let Ok(js) = self.rx.try_recv() {
             self.webview.eval(&js)?;
         }
->>>>>>> 14fbc184
 
         Ok(())
     }
