--- conflicted
+++ resolved
@@ -1420,19 +1420,8 @@
 }
 
 /// Additional methods on `WebView` that are specific to Linux.
-<<<<<<< HEAD
 #[cfg(gtk)]
-pub trait WebviewExtUnix: Sized {
-=======
-#[cfg(any(
-  target_os = "linux",
-  target_os = "dragonfly",
-  target_os = "freebsd",
-  target_os = "netbsd",
-  target_os = "openbsd",
-))]
 pub trait WebViewExtUnix: Sized {
->>>>>>> a9ad1c5c
   /// Create the webview from a GTK container widget, such as GTK window.
   ///
   /// # Panics:
@@ -1446,19 +1435,8 @@
   fn webview(&self) -> webkit2gtk::WebView;
 }
 
-<<<<<<< HEAD
 #[cfg(gtk)]
-impl WebviewExtUnix for WebView {
-=======
-#[cfg(any(
-  target_os = "linux",
-  target_os = "dragonfly",
-  target_os = "freebsd",
-  target_os = "netbsd",
-  target_os = "openbsd",
-))]
 impl WebViewExtUnix for WebView {
->>>>>>> a9ad1c5c
   fn new_gtk<W>(widget: &W) -> Result<Self>
   where
     W: gtk::prelude::IsA<gtk::Container>,
