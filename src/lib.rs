//! Wry is a Cross-webview WebView rendering library.
//!
//! There are two main ways to build WebView windows: [`Application`] and build by yourself.
//!
//! # Building WebView windows through [`Application`]
//!
//! [`Application`] is the recommended way to build the WebView windows. It provides ergonomic and
//! unified APIs across all platforms. To get started, you simply create an [`Application`] first:
//!
//! ```ignore
//! let application = Application::new()?;
//! ```
//!
//! Once you have your application instance, you can create the WebView window by calling
//! [`Application::add_window`]. You can provide [`Attributes`] and [`Callback`] as
//! arguments to configure the WebView window. If you don't have any preference, you could just set
//! them with `Default::default()` and `None`.
//!
//! ```ignore
//! let attributes = Attributes {
//!     url: Some("https://www.google.com".to_string()),
//!     // Initialization scripts can be used to define javascript functions and variables.
//!     initialization_scripts: vec![
//!         String::from("breads = NaN"),
//!         String::from("menacing = 'ゴ'"),
//!     ],
//!     ..Default::default()
//! };
//! // Callback defines a rust function to be called on javascript side later. Below is a function
//! // which will print the list of parameters after 8th calls.
//! let callback = Callback {
//!     name: "world".to_owned(),
//!     function: Box::new(|proxy, sequence, requests| {
//!         // Proxy is like a window handle for you to send message events to the corresponding
//!         // webview window. You can use it to adjust window and evaluate javascript code like
//!         // below. This is useful when you want to perform any action in javascript.
//!         proxy.evaluate_script("console.log(menacing);").unwrap();
//!         // Sequence is a number counting how many times this function being called.
//!         if sequence < 8 {
//!             println!("{} seconds has passed.", sequence);
//!         } else {
//!             // Requests is a vector of parameters passed from the caller.
//!             println!("{:?}", requests);
//!         }
//!         0
//!     }),
//! };
//!
//! let window = app.add_window(attributes, Some(vec![callback]))?;
//! ```
//!
//! Run the application with run in the end. This will consume the instance and run the application
//! on current thread.
//!
//! ```ignore
//! application.run();
//! ```
//!
//! # Building WebView windows by yourself
//!
//! If you want to control whole windows creation and events handling, you can use
//! [`WebViewBuilder`] / [`WebView`] under [webview] module to build it all by yourself. You need
//! [winit] for you to build the window across all platforms except Linux. We still need Gtk's
//! library to build the WebView, so it's [gtk-rs] on Linux.
//!
//! ## Debug build
//!
//! Debug profile enables tools like inspector for development or debug usage. Note this will call
//! private APIs on macOS.
//!
//! [winit]: https://crates.io/crates/winit
//! [gtk-rs]: https://crates.io/crates/gtk
//!

#[macro_use]
extern crate serde;
#[macro_use]
extern crate thiserror;
#[cfg(target_os = "macos")]
#[macro_use]
extern crate objc;

mod application;
mod mimetype;
pub mod webview;

pub use application::{
<<<<<<< HEAD
    Application, ApplicationProxy, Attributes, Callback, CustomProtocol, Icon, Message, WindowId,
    WindowMessage, WindowProxy, RpcRequest, RpcResponse, FileDropStatus, FileDropHandler
=======
    Application, ApplicationProxy, Attributes, CustomProtocol, Icon, Message, WindowId,
    WindowMessage, WindowProxy, WindowRpcHandler,
>>>>>>> 25688de8
};
pub use serde_json::Value;
pub(crate) use webview::{RpcHandler, RpcRequest, RpcResponse, WebView, WebViewBuilder};

#[cfg(not(target_os = "linux"))]
use winit::window::BadIcon;

use std::sync::mpsc::{RecvError, SendError};

use url::ParseError;

/// Convinient type alias of Result type for wry.
pub type Result<T> = std::result::Result<T, Error>;

/// Errors returned by wry.
#[derive(Error, Debug)]
pub enum Error {
    #[cfg(target_os = "linux")]
    #[error(transparent)]
    GlibError(#[from] glib::Error),
    #[cfg(target_os = "linux")]
    #[error(transparent)]
    GlibBoolError(#[from] glib::BoolError),
    #[error("Failed to initialize the script")]
    InitScriptError,
    #[error("Bad RPC request: {0} ((1))")]
    RpcScriptError(String, String),
    #[error(transparent)]
    NulError(#[from] std::ffi::NulError),
    #[cfg(not(target_os = "linux"))]
    #[error(transparent)]
    OsError(#[from] winit::error::OsError),
    #[error(transparent)]
    ReceiverError(#[from] RecvError),
    #[error(transparent)]
    SenderError(#[from] SendError<String>),
    #[error("Failed to send the message")]
    MessageSender,
    #[error(transparent)]
    Json(#[from] serde_json::Error),
    #[error(transparent)]
    UrlError(#[from] ParseError),
    #[error("IO error: {0}")]
    Io(#[from] std::io::Error),
    #[error("image error: {0}")]
    Image(#[from] image::ImageError),
    #[cfg(not(target_os = "linux"))]
    #[error("Icon error: {0}")]
    Icon(#[from] BadIcon),
    #[cfg(target_os = "windows")]
    #[error(transparent)]
    WebView2Error(#[from] webview2::Error),
}<|MERGE_RESOLUTION|>--- conflicted
+++ resolved
@@ -85,13 +85,8 @@
 pub mod webview;
 
 pub use application::{
-<<<<<<< HEAD
-    Application, ApplicationProxy, Attributes, Callback, CustomProtocol, Icon, Message, WindowId,
-    WindowMessage, WindowProxy, RpcRequest, RpcResponse, FileDropStatus, FileDropHandler
-=======
     Application, ApplicationProxy, Attributes, CustomProtocol, Icon, Message, WindowId,
-    WindowMessage, WindowProxy, WindowRpcHandler,
->>>>>>> 25688de8
+    WindowMessage, WindowProxy, WindowRpcHandler, FileDropStatus, FileDropHandler
 };
 pub use serde_json::Value;
 pub(crate) use webview::{RpcHandler, RpcRequest, RpcResponse, WebView, WebViewBuilder};
