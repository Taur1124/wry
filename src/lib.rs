--- conflicted
+++ resolved
@@ -1453,20 +1453,7 @@
   }
 }
 
-<<<<<<< HEAD
 /// Additional methods on `WebView` that are specific to Linux.
-#[cfg(target_os = "linux")]
-pub trait WebviewExtUnix: Sized {
-  /// Create the webview from a GTK container widget, such as GTK window.
-  ///
-  /// # Panics:
-  ///
-  /// - Panics if [`gtk::init`] was not called in this thread.
-  fn new_gtk<W>(widget: &W) -> Result<Self>
-  where
-    W: gtk::prelude::IsA<gtk::Container>;
-=======
-/// Additional methods on `WebView` that are specific to Unix.
 #[cfg(any(
   target_os = "linux",
   target_os = "dragonfly",
@@ -1474,8 +1461,16 @@
   target_os = "netbsd",
   target_os = "openbsd",
 ))]
-pub trait WebviewExtUnix {
->>>>>>> d57f94e3
+pub trait WebviewExtUnix: Sized {
+  /// Create the webview from a GTK container widget, such as GTK window.
+  ///
+  /// # Panics:
+  ///
+  /// - Panics if [`gtk::init`] was not called in this thread.
+  fn new_gtk<W>(widget: &W) -> Result<Self>
+  where
+    W: gtk::prelude::IsA<gtk::Container>;
+
   /// Returns Webkit2gtk Webview handle
   fn webview(&self) -> webkit2gtk::WebView;
 }
