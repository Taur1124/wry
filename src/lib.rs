// Copyright 2020-2023 Tauri Programme within The Commons Conservancy
// SPDX-License-Identifier: Apache-2.0
// SPDX-License-Identifier: MIT

//! Wry is a Cross-platform WebView rendering library.
//!
//! The webview requires a running event loop and a window type that implements [`HasWindowHandle`],
//! or a gtk container widget if you need to support X11 and Wayland.
//! You can use a windowing library like [`tao`] or [`winit`].
//!
//! ## Examples
//!
//! This example leverages the [`HasWindowHandle`] and supports Windows, macOS, iOS, Android and Linux (X11 Only).
//! See the following example using [`winit`].
//!
//! ```no_run
//! # use wry::{WebViewBuilder, raw_window_handle};
//! # use winit::{window::WindowBuilder, event_loop::EventLoop};
//! let event_loop = EventLoop::new().unwrap();
//! let window = WindowBuilder::new().build(&event_loop).unwrap();
//!
//! let webview = WebViewBuilder::new(&window)
//!   .with_url("https://tauri.app")
//!   .build()
//!   .unwrap();
//! ```
//!
//! If you also want to support Wayland too, then we recommend you use [`WebViewBuilderExtUnix::new_gtk`] on Linux.
//! See the following example using [`tao`].
//!
//! ```no_run
//! # use wry::WebViewBuilder;
//! # use tao::{window::WindowBuilder, event_loop::EventLoop};
//! # #[cfg(target_os = "linux")]
//! # use tao::platform::unix::WindowExtUnix;
//! # #[cfg(target_os = "linux")]
//! # use wry::WebViewBuilderExtUnix;
//! let event_loop = EventLoop::new();
//! let window = WindowBuilder::new().build(&event_loop).unwrap();
//!
//! #[cfg(not(target_os = "linux"))]
//! let builder = WebViewBuilder::new(&window);
//! #[cfg(target_os = "linux")]
//! let builder = WebViewBuilder::new_gtk(window.gtk_window());
//!
//! let webview = builder
//!   .with_url("https://tauri.app")
//!   .build()
//!   .unwrap();
//! ```
//!
//! ## Child webviews
//!
//! You can use [`WebView::new_as_child`] or [`WebViewBuilder::new_as_child`] to create the webview as a child inside another window. This is supported on
//! macOS, Windows and Linux (X11 Only).
//!
//! ```no_run
//! # use wry::{WebViewBuilder, raw_window_handle, Rect, dpi::*};
//! # use winit::{window::WindowBuilder, event_loop::EventLoop};
//! let event_loop = EventLoop::new().unwrap();
//! let window = WindowBuilder::new().build(&event_loop).unwrap();
//!
//! let webview = WebViewBuilder::new_as_child(&window)
//!   .with_url("https://tauri.app")
//!   .with_bounds(Rect {
//!     position: LogicalPosition::new(100, 100).into(),
//!     size: LogicalSize::new(200, 200).into(),
//!   })
//!   .build()
//!   .unwrap();
//! ```
//!
//! If you want to support X11 and Wayland at the same time, we recommend using
//! [`WebViewExtUnix::new_gtk`] or [`WebViewBuilderExtUnix::new_gtk`] with [`gtk::Fixed`].
//!
//! ```no_run
//! # use wry::{WebViewBuilder, raw_window_handle, Rect, dpi::*};
//! # use tao::{window::WindowBuilder, event_loop::EventLoop};
//! # #[cfg(target_os = "linux")]
//! # use wry::WebViewBuilderExtUnix;
//! # #[cfg(target_os = "linux")]
//! # use tao::platform::unix::WindowExtUnix;
//! let event_loop = EventLoop::new();
//! let window = WindowBuilder::new().build(&event_loop).unwrap();
//!
//! #[cfg(not(target_os = "linux"))]
//! let builder = WebViewBuilder::new_as_child(&window);
//!
//! #[cfg(target_os = "linux")]
//! let gtk_fixed = {
//!   # use gtk::prelude::BoxExt;
//!   let vbox = window.default_vbox().unwrap(); // tao adds a gtk::Box by default
//!   let fixed = gtk::Fixed::new();
//!   vbox.pack_start(&fixed, true, true, 0);
//!   fixed
//! };
//!
//! #[cfg(target_os = "linux")]
//! let builder = WebViewBuilder::new_gtk(&gtk_fixed);
//!
//! let webview = builder
//!   .with_url("https://tauri.app")
//!   .with_bounds(Rect {
//!     position: LogicalPosition::new(100, 100).into(),
//!     size: LogicalSize::new(200, 200).into(),
//!   })
//!   .build()
//!   .unwrap();
//! ```
//!
//! ## Platform Considerations
//!
//! Note that on Linux, we use webkit2gtk webviews so if the windowing library doesn't support gtk (as in [`winit`])
//! you'll need to call [`gtk::init`] before creating the webview and then call [`gtk::main_iteration_do`] alongside
//! your windowing library event loop.
//!
//! ```no_run
//! # use winit::{event_loop::EventLoop, window::Window};
//! # use wry::WebView;
//! #[cfg(target_os = "linux")]
//! gtk::init().unwrap(); // <----- IMPORTANT
//! let event_loop = EventLoop::new().unwrap();
//!
//! let window = Window::new(&event_loop).unwrap();
//! let webview = WebView::new(&window);
//!
//! event_loop.run(|_e, _evl|{
//!   // process winit events
//!
//!   // then advance gtk event loop  <----- IMPORTANT
//!   #[cfg(target_os = "linux")]
//!   while gtk::events_pending() {
//!     gtk::main_iteration_do(false);
//!   }
//! }).unwrap();
//! ```
//!
//! ## Android
//!
//! In order for `wry` to be able to create webviews on Android, there is a few requirements that your application needs to uphold:
//! 1. You need to set a few environment variables that will be used to generate the necessary kotlin
//! files that you need to include in your Android application for wry to function properly.
//!     - `WRY_ANDROID_PACKAGE`: which is the reversed domain name of your android project and the app name in snake_case, for example, `com.wry.example.wry_app`
//!     - `WRY_ANDROID_LIBRARY`: for example, if your cargo project has a lib name `wry_app`, it will generate `libwry_app.so` so you se this env var to `wry_app`
//!     - `WRY_ANDROID_KOTLIN_FILES_OUT_DIR`: for example, `path/to/app/src/main/kotlin/com/wry/example`
//! 2. Your main Android Activity needs to inherit `AppCompatActivity`, preferably it should use the generated `WryActivity` or inherit it.
//! 3. Your Rust app needs to call `wry::android_setup` function to setup the necessary logic to be able to create webviews later on.
//! 4. Your Rust app needs to call `wry::android_binding!` macro to setup the JNI functions that will be called by `WryActivity` and various other places.
//!
//! It is recommended to use [`tao`](https://docs.rs/tao/latest/tao/) crate as it provides maximum compatibility with `wry`
//!
//! ```
//! #[cfg(target_os = "android")]
//! {
//!   tao::android_binding!(
//!       com_example,
//!       wry_app,
//!       WryActivity,
//!       wry::android_setup, // pass the wry::android_setup function to tao which will invoke when the event loop is created
//!       _start_app
//!   );
//!   wry::android_binding!(com_example, ttt);
//! }
//! ```
//!
//! If this feels overwhelming, you can just use the preconfigured template from [`cargo-mobile2`](https://github.com/tauri-apps/cargo-mobile2).
//!
//! For more inforamtion, checkout [MOBILE.md](https://github.com/tauri-apps/wry/blob/dev/MOBILE.md).
//!
//! ## Feature flags
//!
//! Wry uses a set of feature flags to toggle several advanced features.
//!
//! - `os-webview` (default): Enables the default WebView framework on the platform. This must be enabled
//! for the crate to work. This feature was added in preparation of other ports like cef and servo.
//! - `protocol` (default): Enables [`WebViewBuilder::with_custom_protocol`] to define custom URL scheme for handling tasks like
//! loading assets.
//! - `drag-drop` (default): Enables [`WebViewBuilder::with_drag_drop_handler`] to control the behaviour when there are files
//! interacting with the window.
//! - `devtools`: Enables devtools on release builds. Devtools are always enabled in debug builds.
//! On **macOS**, enabling devtools, requires calling private apis so you should not enable this flag in release
//! build if your app needs to publish to App Store.
//! - `transparent`: Transparent background on **macOS** requires calling private functions.
//! Avoid this in release build if your app needs to publish to App Store.
//! - `fullscreen`: Fullscreen video and other media on **macOS** requires calling private functions.
//! Avoid this in release build if your app needs to publish to App Store.
//! libraries and prevent from building documentation on doc.rs fails.
//! - `linux-body`: Enables body support of custom protocol request on Linux. Requires
//! webkit2gtk v2.40 or above.
//! - `tracing`: enables [`tracing`] for `evaluate_script`, `ipc_handler` and `custom_protocols.
//!
//! [`tao`]: https://docs.rs/tao
//! [`winit`]: https://docs.rs/winit
//! [`tracing`]: https://docs.rs/tracing

#![allow(clippy::new_without_default)]
#![allow(clippy::default_constructed_unit_structs)]
#![allow(clippy::type_complexity)]
#![cfg_attr(docsrs, feature(doc_cfg))]

// #[cfg(any(target_os = "macos", target_os = "ios"))]
// #[macro_use]
// extern crate objc;

mod error;
mod proxy;
mod web_context;

#[cfg(target_os = "android")]
pub(crate) mod android;
#[cfg(target_os = "android")]
pub use crate::android::android_setup;
#[cfg(target_os = "android")]
pub mod prelude {
  pub use crate::android::{binding::*, dispatch, find_class, Context};
  pub use tao_macros::{android_fn, generate_package_name};
}
#[cfg(target_os = "android")]
pub use android::JniHandle;
#[cfg(target_os = "android")]
use android::*;

#[cfg(gtk)]
pub(crate) mod webkitgtk;
use objc2::rc::Retained;
use objc2_app_kit::NSWindow;
use objc2_web_kit::WKUserContentController;
/// Re-exported [raw-window-handle](https://docs.rs/raw-window-handle/latest/raw_window_handle/) crate.
pub use raw_window_handle;
use raw_window_handle::HasWindowHandle;
#[cfg(gtk)]
use webkitgtk::*;

#[cfg(any(target_os = "macos", target_os = "ios"))]
pub(crate) mod wkwebview;
#[cfg(any(target_os = "macos", target_os = "ios"))]
use wkwebview::*;
#[cfg(any(target_os = "macos", target_os = "ios"))]
pub use wkwebview::{PrintMargin, PrintOptions};

#[cfg(target_os = "windows")]
pub(crate) mod webview2;
#[cfg(target_os = "windows")]
use self::webview2::*;
#[cfg(target_os = "windows")]
use webview2_com::Microsoft::Web::WebView2::Win32::ICoreWebView2Controller;

use std::{borrow::Cow, path::PathBuf, rc::Rc};

use http::{Request, Response};

pub use dpi;
pub use error::*;
pub use http;
pub use proxy::{ProxyConfig, ProxyEndpoint};
pub use web_context::WebContext;

/// A rectangular region.
#[derive(Clone, Copy, Debug)]
pub struct Rect {
  /// Rect position.
  pub position: dpi::Position,
  /// Rect size.
  pub size: dpi::Size,
}

impl Default for Rect {
  fn default() -> Self {
    Self {
      position: dpi::LogicalPosition::new(0, 0).into(),
      size: dpi::LogicalSize::new(0, 0).into(),
    }
  }
}

/// Resolves a custom protocol [`Request`] asynchronously.
///
/// See [`WebViewBuilder::with_asynchronous_custom_protocol`] for more information.
pub struct RequestAsyncResponder {
  pub(crate) responder: Box<dyn FnOnce(Response<Cow<'static, [u8]>>)>,
}

// SAFETY: even though the webview bindings do not indicate the responder is Send,
// it actually is and we need it in order to let the user do the protocol computation
// on a separate thread or async task.
unsafe impl Send for RequestAsyncResponder {}

impl RequestAsyncResponder {
  /// Resolves the request with the given response.
  pub fn respond<T: Into<Cow<'static, [u8]>>>(self, response: Response<T>) {
    let (parts, body) = response.into_parts();
    (self.responder)(Response::from_parts(parts, body.into()))
  }
}

pub struct WebViewAttributes {
  /// Whether the WebView should have a custom user-agent.
  pub user_agent: Option<String>,

  /// Whether the WebView window should be visible.
  pub visible: bool,

  /// Whether the WebView should be transparent.
  ///
  /// ## Platform-specific:
  ///
  /// **Windows 7**: Not supported.
  pub transparent: bool,

  /// Specify the webview background color. This will be ignored if `transparent` is set to `true`.
  ///
  /// The color uses the RGBA format.
  ///
  /// ## Platform-specific:
  ///
  /// - **macOS / iOS**: Not implemented.
  /// - **Windows**:
  ///   - On Windows 7, transparency is not supported and the alpha value will be ignored.
  ///   - On Windows higher than 7: translucent colors are not supported so any alpha value other than `0` will be replaced by `255`
  pub background_color: Option<RGBA>,

  /// Whether load the provided URL to [`WebView`].
  ///
  /// ## Note
  ///
  /// Data URLs are not supported, use [`html`](Self::html) option instead.
  pub url: Option<String>,

  /// Headers used when loading the requested [`url`](Self::url).
  pub headers: Option<http::HeaderMap>,

  /// Whether page zooming by hotkeys is enabled
  ///
  /// ## Platform-specific
  ///
  /// **macOS / Linux / Android / iOS**: Unsupported
  pub zoom_hotkeys_enabled: bool,

  /// Whether load the provided html string to [`WebView`].
  /// This will be ignored if the `url` is provided.
  ///
  /// # Warning
  ///
  /// The Page loaded from html string will have `null` origin.
  ///
  /// ## PLatform-specific:
  ///
  /// - **Windows:** the string can not be larger than 2 MB (2 * 1024 * 1024 bytes) in total size
  pub html: Option<String>,

  /// Initialize javascript code when loading new pages. When webview load a new page, this
  /// initialization code will be executed. It is guaranteed that code is executed before
  /// `window.onload`.
  ///
  /// ## Platform-specific
  ///
  /// - **Android:** The Android WebView does not provide an API for initialization scripts,
  /// so we prepend them to each HTML head. They are only implemented on custom protocol URLs.
  pub initialization_scripts: Vec<String>,

  /// A list of custom loading protocols with pairs of scheme uri string and a handling
  /// closure.
  ///
  /// The closure takes a [Request] and returns a [Response].
  ///
  /// # Warning
  ///
  /// Pages loaded from custom protocol will have different Origin on different platforms. And
  /// servers which enforce CORS will need to add exact same Origin header in `Access-Control-Allow-Origin`
  /// if you wish to send requests with native `fetch` and `XmlHttpRequest` APIs. Here are the
  /// different Origin headers across platforms:
  ///
  /// - macOS, iOS and Linux: `<scheme_name>://<path>` (so it will be `wry://path/to/page/`).
  /// - Windows and Android: `http://<scheme_name>.<path>` by default (so it will be `http://wry.path/to/page). To use `https` instead of `http`, use [`WebViewBuilderExtWindows::with_https_scheme`] and [`WebViewBuilderExtAndroid::with_https_scheme`].
  ///
  /// # Reading assets on mobile
  ///
  /// - Android: Android has `assets` and `resource` path finder to
  /// locate your files in those directories. For more information, see [Loading in-app content](https://developer.android.com/guide/webapps/load-local-content) page.
  /// - iOS: To get the path of your assets, you can call [`CFBundle::resources_path`](https://docs.rs/core-foundation/latest/core_foundation/bundle/struct.CFBundle.html#method.resources_path). So url like `wry://assets/index.html` could get the html file in assets directory.
  pub custom_protocols: Vec<(String, Box<dyn Fn(Request<Vec<u8>>, RequestAsyncResponder)>)>,

  /// The IPC handler to receive the message from Javascript on webview
  /// using `window.ipc.postMessage("insert_message_here")` to host Rust code.
  pub ipc_handler: Option<Box<dyn Fn(Request<String>)>>,

  /// A handler closure to process incoming [`DragDropEvent`] of the webview.
  ///
  /// # Blocking OS Default Behavior
  /// Return `true` in the callback to block the OS' default behavior.
  ///
  /// Note, that if you do block this behavior, it won't be possible to drop files on `<input type="file">` forms.
  /// Also note, that it's not possible to manually set the value of a `<input type="file">` via JavaScript for security reasons.
  #[cfg(feature = "drag-drop")]
  #[cfg_attr(docsrs, doc(cfg(feature = "drag-drop")))]
  pub drag_drop_handler: Option<Box<dyn Fn(DragDropEvent) -> bool>>,
  #[cfg(not(feature = "drag-drop"))]
  drag_drop_handler: Option<Box<dyn Fn(DragDropEvent) -> bool>>,

  /// A navigation handler to decide if incoming url is allowed to navigate.
  ///
  /// The closure take a `String` parameter as url and returns a `bool` to determine whether the navigation should happen.
  /// `true` allows to navigate and `false` does not.
  pub navigation_handler: Option<Box<dyn Fn(String) -> bool>>,

  /// A download started handler to manage incoming downloads.
  ///
  /// The closure takes two parameters, the first is a `String` representing the url being downloaded from and and the
  /// second is a mutable `PathBuf` reference that (possibly) represents where the file will be downloaded to. The latter
  /// parameter can be used to set the download location by assigning a new path to it, the assigned path _must_ be
  /// absolute. The closure returns a `bool` to allow or deny the download.
  pub download_started_handler: Option<Box<dyn FnMut(String, &mut PathBuf) -> bool>>,

  /// A download completion handler to manage downloads that have finished.
  ///
  /// The closure is fired when the download completes, whether it was successful or not.
  /// The closure takes a `String` representing the URL of the original download request, an `Option<PathBuf>`
  /// potentially representing the filesystem path the file was downloaded to, and a `bool` indicating if the download
  /// succeeded. A value of `None` being passed instead of a `PathBuf` does not necessarily indicate that the download
  /// did not succeed, and may instead indicate some other failure, always check the third parameter if you need to
  /// know if the download succeeded.
  ///
  /// ## Platform-specific:
  ///
  /// - **macOS**: The second parameter indicating the path the file was saved to, is always empty,
  /// due to API limitations.
  pub download_completed_handler: Option<Rc<dyn Fn(String, Option<PathBuf>, bool) + 'static>>,

  /// A new window handler to decide if incoming url is allowed to open in a new window.
  ///
  /// The closure take a `String` parameter as url and return `bool` to determine whether the window should open.
  /// `true` allows to open and `false` does not.
  pub new_window_req_handler: Option<Box<dyn Fn(String) -> bool>>,

  /// Enables clipboard access for the page rendered on **Linux** and **Windows**.
  ///
  /// macOS doesn't provide such method and is always enabled by default. But your app will still need to add menu
  /// item accelerators to use the clipboard shortcuts.
  pub clipboard: bool,

  /// Enable web inspector which is usually called browser devtools.
  ///
  /// Note this only enables devtools to the webview. To open it, you can call
  /// [`WebView::open_devtools`], or right click the page and open it from the context menu.
  ///
  /// ## Platform-specific
  ///
  /// - macOS: This will call private functions on **macOS**. It is enabled in **debug** builds,
  /// but requires `devtools` feature flag to actually enable it in **release** builds.
  /// - Android: Open `chrome://inspect/#devices` in Chrome to get the devtools window. Wry's `WebView` devtools API isn't supported on Android.
  /// - iOS: Open Safari > Develop > [Your Device Name] > [Your WebView] to get the devtools window.
  pub devtools: bool,

  /// Whether clicking an inactive window also clicks through to the webview. Default is `false`.
  ///
  /// ## Platform-specific
  ///
  /// This configuration only impacts macOS.
  pub accept_first_mouse: bool,

  /// Indicates whether horizontal swipe gestures trigger backward and forward page navigation.
  ///
  /// ## Platform-specific:
  ///
  /// - **Android / iOS:** Unsupported.
  pub back_forward_navigation_gestures: bool,

  /// Set a handler closure to process the change of the webview's document title.
  pub document_title_changed_handler: Option<Box<dyn Fn(String)>>,

  /// Run the WebView with incognito mode. Note that WebContext will be ingored if incognito is
  /// enabled.
  ///
  /// ## Platform-specific:
  ///
  /// - Windows: Requires WebView2 Runtime version 101.0.1210.39 or higher, does nothing on older versions,
  /// see https://learn.microsoft.com/en-us/microsoft-edge/webview2/release-notes/archive?tabs=dotnetcsharp#10121039
  /// - **Android:** Unsupported yet.
  pub incognito: bool,

  /// Whether all media can be played without user interaction.
  pub autoplay: bool,

  /// Set a handler closure to process page load events.
  pub on_page_load_handler: Option<Box<dyn Fn(PageLoadEvent, String)>>,

  /// Set a proxy configuration for the webview. Supports HTTP CONNECT and SOCKSv5 proxies
  ///
  /// - **macOS**: Requires macOS 14.0+ and the `mac-proxy` feature flag to be enabled.
  /// - **Android / iOS:** Not supported.
  pub proxy_config: Option<ProxyConfig>,

  /// Whether the webview should be focused when created.
  ///
  /// ## Platform-specific:
  ///
  /// - **macOS / Android / iOS:** Unsupported.
  pub focused: bool,

  /// The webview bounds. Defaults to `x: 0, y: 0, width: 200, height: 200`.
  /// This is only effective if the webview was created by [`WebView::new_as_child`] or [`WebViewBuilder::new_as_child`]
  /// or on Linux, if was created by [`WebViewExtUnix::new_gtk`] or [`WebViewBuilderExtUnix::new_gtk`] with [`gtk::Fixed`].
  pub bounds: Option<Rect>,
}

impl Default for WebViewAttributes {
  fn default() -> Self {
    Self {
      user_agent: None,
      visible: true,
      transparent: false,
      background_color: None,
      url: None,
      headers: None,
      html: None,
      initialization_scripts: vec![],
      custom_protocols: vec![],
      ipc_handler: None,
      drag_drop_handler: None,
      navigation_handler: None,
      download_started_handler: None,
      download_completed_handler: None,
      new_window_req_handler: None,
      clipboard: false,
      #[cfg(debug_assertions)]
      devtools: true,
      #[cfg(not(debug_assertions))]
      devtools: false,
      zoom_hotkeys_enabled: false,
      accept_first_mouse: false,
      back_forward_navigation_gestures: false,
      document_title_changed_handler: None,
      incognito: false,
      autoplay: true,
      on_page_load_handler: None,
      proxy_config: None,
      focused: true,
      bounds: Some(Rect {
        position: dpi::LogicalPosition::new(0, 0).into(),
        size: dpi::LogicalSize::new(200, 200).into(),
      }),
    }
  }
}

/// Builder type of [`WebView`].
///
/// [`WebViewBuilder`] / [`WebView`] are the basic building blocks to construct WebView contents and
/// scripts for those who prefer to control fine grained window creation and event handling.
/// [`WebViewBuilder`] provides ability to setup initialization before web engine starts.
pub struct WebViewBuilder<'a> {
  pub attrs: WebViewAttributes,
  as_child: bool,
  window: Option<&'a dyn HasWindowHandle>,
  platform_specific: PlatformSpecificWebViewAttributes,
  web_context: Option<&'a mut WebContext>,
  #[cfg(gtk)]
  gtk_widget: Option<&'a gtk::Container>,
}

impl<'a> WebViewBuilder<'a> {
  /// Create a [`WebViewBuilder`] from a type that implements [`HasWindowHandle`].
  ///
  /// # Platform-specific:
  ///
  /// - **Linux**: Only X11 is supported, if you want to support Wayland too, use [`WebViewBuilderExtUnix::new_gtk`].
  ///
  ///   Although this methods only needs an X11 window handle, we use webkit2gtk, so you still need to initialize gtk
  ///   by callling [`gtk::init`] and advance its loop alongside your event loop using [`gtk::main_iteration_do`].
  ///   Checkout the [Platform Considerations](https://docs.rs/wry/latest/wry/#platform-considerations) section in the crate root documentation.
  /// - **Windows**: The webview will auto-resize when the passed handle is resized.
  /// - **Linux (X11)**: Unlike macOS and Windows, the webview will not auto-resize and you'll need to call [`WebView::set_bounds`] manually.
  ///
  /// # Panics:
  ///
  /// - Panics if the provided handle was not supported or invalid.
  /// - Panics on Linux, if [`gtk::init`] was not called in this thread.
  pub fn new(window: &'a impl HasWindowHandle) -> Self {
    Self {
      attrs: WebViewAttributes::default(),
      window: Some(window),
      as_child: false,
      #[allow(clippy::default_constructed_unit_structs)]
      platform_specific: PlatformSpecificWebViewAttributes::default(),
      web_context: None,
      #[cfg(gtk)]
      gtk_widget: None,
    }
  }

  /// Create [`WebViewBuilder`] as a child window inside the provided [`HasWindowHandle`].
  ///
  /// ## Platform-specific
  ///
  /// - **Windows**: This will create the webview as a child window of the `parent` window.
  /// - **macOS**: This will create the webview as a `NSView` subview of the `parent` window's
  /// content view.
  /// - **Linux**: This will create the webview as a child window of the `parent` window. Only X11
  /// is supported. This method won't work on Wayland.
  ///
  ///   Although this methods only needs an X11 window handle, you use webkit2gtk, so you still need to initialize gtk
  ///   by callling [`gtk::init`] and advance its loop alongside your event loop using [`gtk::main_iteration_do`].
  ///   Checkout the [Platform Considerations](https://docs.rs/wry/latest/wry/#platform-considerations) section in the crate root documentation.
  ///
  ///   If you want to support child webviews on X11 and Wayland at the same time,
  ///   we recommend using [`WebViewBuilderExtUnix::new_gtk`] with [`gtk::Fixed`].
  /// - **Android/iOS:** Unsupported.
  ///
  /// # Panics:
  ///
  /// - Panics if the provided handle was not support or invalid.
  /// - Panics on Linux, if [`gtk::init`] was not called in this thread.
  pub fn new_as_child(parent: &'a impl HasWindowHandle) -> Self {
    Self {
      attrs: WebViewAttributes::default(),
      window: Some(parent),
      as_child: true,
      #[allow(clippy::default_constructed_unit_structs)]
      platform_specific: PlatformSpecificWebViewAttributes::default(),
      web_context: None,
      #[cfg(gtk)]
      gtk_widget: None,
    }
  }

  /// Indicates whether horizontal swipe gestures trigger backward and forward page navigation.
  ///
  /// ## Platform-specific:
  ///
  /// - **Android / iOS:** Unsupported.
  pub fn with_back_forward_navigation_gestures(mut self, gesture: bool) -> Self {
    self.attrs.back_forward_navigation_gestures = gesture;
    self
  }

  /// Sets whether the WebView should be transparent.
  ///
  /// ## Platform-specific:
  ///
  /// **Windows 7**: Not supported.
  pub fn with_transparent(mut self, transparent: bool) -> Self {
    self.attrs.transparent = transparent;
    self
  }

  /// Specify the webview background color. This will be ignored if `transparent` is set to `true`.
  ///
  /// The color uses the RGBA format.
  ///
  /// ## Platfrom-specific:
  ///
  /// - **macOS / iOS**: Not implemented.
  /// - **Windows**:
  ///   - on Windows 7, transparency is not supported and the alpha value will be ignored.
  ///   - on Windows higher than 7: translucent colors are not supported so any alpha value other than `0` will be replaced by `255`
  pub fn with_background_color(mut self, background_color: RGBA) -> Self {
    self.attrs.background_color = Some(background_color);
    self
  }

  /// Sets whether the WebView should be visible or not.
  pub fn with_visible(mut self, visible: bool) -> Self {
    self.attrs.visible = visible;
    self
  }

  /// Sets whether all media can be played without user interaction.
  pub fn with_autoplay(mut self, autoplay: bool) -> Self {
    self.attrs.autoplay = autoplay;
    self
  }

  /// Initialize javascript code when loading new pages. When webview load a new page, this
  /// initialization code will be executed. It is guaranteed that code is executed before
  /// `window.onload`.
  ///
  /// ## Platform-specific
  ///
  /// - **Android:** When [addDocumentStartJavaScript] is not supported,
  /// we prepend them to each HTML head (implementation only supported on custom protocol URLs).
  /// For remote URLs, we use [onPageStarted] which is not guaranteed to run before other scripts.
  ///
  /// [addDocumentStartJavaScript]: https://developer.android.com/reference/androidx/webkit/WebViewCompat#addDocumentStartJavaScript(android.webkit.WebView,java.lang.String,java.util.Set%3Cjava.lang.String%3E)
  /// [onPageStarted]: https://developer.android.com/reference/android/webkit/WebViewClient#onPageStarted(android.webkit.WebView,%20java.lang.String,%20android.graphics.Bitmap)
  pub fn with_initialization_script(mut self, js: &str) -> Self {
    if !js.is_empty() {
      self.attrs.initialization_scripts.push(js.to_string());
    }
    self
  }

  /// Register custom loading protocols with pairs of scheme uri string and a handling
  /// closure.
  ///
  /// The closure takes a [Request] and returns a [Response]
  ///
  /// # Warning
  ///
  /// Pages loaded from custom protocol will have different Origin on different platforms. And
  /// servers which enforce CORS will need to add exact same Origin header in `Access-Control-Allow-Origin`
  /// if you wish to send requests with native `fetch` and `XmlHttpRequest` APIs. Here are the
  /// different Origin headers across platforms:
  ///
  /// - macOS, iOS and Linux: `<scheme_name>://<path>` (so it will be `wry://path/to/page).
  /// - Windows and Android: `http://<scheme_name>.<path>` by default (so it will be `http://wry.path/to/page`). To use `https` instead of `http`, use [`WebViewBuilderExtWindows::with_https_scheme`] and [`WebViewBuilderExtAndroid::with_https_scheme`].
  ///
  /// # Reading assets on mobile
  ///
  /// - Android: For loading content from the `assets` folder (which is copied to the Andorid apk) please
  /// use the function [`with_asset_loader`] from [`WebViewBuilderExtAndroid`] instead.
  /// This function on Android can only be used to serve assets you can embed in the binary or are
  /// elsewhere in Android (provided the app has appropriate access), but not from the `assets`
  /// folder which lives within the apk. For the cases where this can be used, it works the same as in macOS and Linux.
  /// - iOS: To get the path of your assets, you can call [`CFBundle::resources_path`](https://docs.rs/core-foundation/latest/core_foundation/bundle/struct.CFBundle.html#method.resources_path). So url like `wry://assets/index.html` could get the html file in assets directory.
  #[cfg(feature = "protocol")]
  pub fn with_custom_protocol<F>(mut self, name: String, handler: F) -> Self
  where
    F: Fn(Request<Vec<u8>>) -> Response<Cow<'static, [u8]>> + 'static,
  {
    self.attrs.custom_protocols.push((
      name,
      Box::new(move |request, responder| {
        let http_response = handler(request);
        responder.respond(http_response);
      }),
    ));
    self
  }

  /// Same as [`Self::with_custom_protocol`] but with an asynchronous responder.
  ///
  /// # Examples
  ///
  /// ```no_run
  /// use wry::{WebViewBuilder, raw_window_handle};
  ///
  /// # use raw_window_handle::{HasWindowHandle, WindowHandle, RawWindowHandle, Win32WindowHandle, HandleError};
  /// # struct T;
  /// # impl HasWindowHandle for T {
  /// #   fn window_handle(&self) -> Result<WindowHandle<'_>, HandleError> {
  /// #     let handle = RawWindowHandle::Win32(Win32WindowHandle::new(std::num::NonZeroIsize::new(0).unwrap()));
  /// #     unsafe { Ok(WindowHandle::borrow_raw(handle)) }
  /// #   }
  /// # }
  /// # let window = T;
  /// WebViewBuilder::new(&window)
  ///   .with_asynchronous_custom_protocol("wry".into(), |request, responder| {
  ///     // here you can use a tokio task, thread pool or anything
  ///     // to do heavy computation to resolve your request
  ///     // e.g. downloading files, opening the camera...
  ///     std::thread::spawn(move || {
  ///       std::thread::sleep(std::time::Duration::from_secs(2));
  ///       responder.respond(http::Response::builder().body(Vec::new()).unwrap());
  ///     });
  ///   });
  /// ```
  #[cfg(feature = "protocol")]
  pub fn with_asynchronous_custom_protocol<F>(mut self, name: String, handler: F) -> Self
  where
    F: Fn(Request<Vec<u8>>, RequestAsyncResponder) + 'static,
  {
    self.attrs.custom_protocols.push((name, Box::new(handler)));
    self
  }

  /// Set the IPC handler to receive the message from Javascript on webview
  /// using `window.ipc.postMessage("insert_message_here")` to host Rust code.
  ///
  /// ## Platform-specific
  ///
  /// - **Linux / Android**: The request URL is not supported on iframes and the main frame URL is used instead.
  pub fn with_ipc_handler<F>(mut self, handler: F) -> Self
  where
    F: Fn(Request<String>) + 'static,
  {
    self.attrs.ipc_handler = Some(Box::new(handler));
    self
  }

  /// Set a handler closure to process incoming [`DragDropEvent`] of the webview.
  ///
  /// # Blocking OS Default Behavior
  /// Return `true` in the callback to block the OS' default behavior.
  ///
  /// Note, that if you do block this behavior, it won't be possible to drop files on `<input type="file">` forms.
  /// Also note, that it's not possible to manually set the value of a `<input type="file">` via JavaScript for security reasons.
  #[cfg(feature = "drag-drop")]
  #[cfg_attr(docsrs, doc(cfg(feature = "drag-drop")))]
  pub fn with_drag_drop_handler<F>(mut self, handler: F) -> Self
  where
    F: Fn(DragDropEvent) -> bool + 'static,
  {
    self.attrs.drag_drop_handler = Some(Box::new(handler));
    self
  }

  /// Load the provided URL with given headers when the builder calling [`WebViewBuilder::build`] to create the [`WebView`].
  /// The provided URL must be valid.
  ///
  /// ## Note
  ///
  /// Data URLs are not supported, use [`html`](Self::with_html) option instead.
  pub fn with_url_and_headers(mut self, url: impl Into<String>, headers: http::HeaderMap) -> Self {
    self.attrs.url = Some(url.into());
    self.attrs.headers = Some(headers);
    self
  }

  /// Load the provided URL when the builder calling [`WebViewBuilder::build`] to create the [`WebView`].
  /// The provided URL must be valid.
  ///
  /// ## Note
  ///
  /// Data URLs are not supported, use [`html`](Self::with_html) option instead.
  pub fn with_url(mut self, url: impl Into<String>) -> Self {
    self.attrs.url = Some(url.into());
    self.attrs.headers = None;
    self
  }

  /// Set headers used when loading the requested [`url`](Self::with_url).
  pub fn with_headers(mut self, headers: http::HeaderMap) -> Self {
    self.attrs.headers = Some(headers);
    self
  }

  /// Load the provided HTML string when the builder calling [`WebViewBuilder::build`] to create the [`WebView`].
  /// This will be ignored if `url` is provided.
  ///
  /// # Warning
  ///
  /// The Page loaded from html string will have `null` origin.
  ///
  /// ## PLatform-specific:
  ///
  /// - **Windows:** the string can not be larger than 2 MB (2 * 1024 * 1024 bytes) in total size
  pub fn with_html(mut self, html: impl Into<String>) -> Self {
    self.attrs.html = Some(html.into());
    self
  }

  /// Set the web context that can be shared with multiple [`WebView`]s.
  pub fn with_web_context(mut self, web_context: &'a mut WebContext) -> Self {
    self.web_context = Some(web_context);
    self
  }

  /// Set a custom [user-agent](https://developer.mozilla.org/en-US/docs/Web/HTTP/Headers/User-Agent) for the WebView.
  pub fn with_user_agent(mut self, user_agent: &str) -> Self {
    self.attrs.user_agent = Some(user_agent.to_string());
    self
  }

  /// Enable or disable web inspector which is usually called devtools.
  ///
  /// Note this only enables devtools to the webview. To open it, you can call
  /// [`WebView::open_devtools`], or right click the page and open it from the context menu.
  ///
  /// ## Platform-specific
  ///
  /// - macOS: This will call private functions on **macOS**. It is enabled in **debug** builds,
  /// but requires `devtools` feature flag to actually enable it in **release** builds.
  /// - Android: Open `chrome://inspect/#devices` in Chrome to get the devtools window. Wry's `WebView` devtools API isn't supported on Android.
  /// - iOS: Open Safari > Develop > [Your Device Name] > [Your WebView] to get the devtools window.
  pub fn with_devtools(mut self, devtools: bool) -> Self {
    self.attrs.devtools = devtools;
    self
  }

  /// Whether page zooming by hotkeys or gestures is enabled
  ///
  /// ## Platform-specific
  ///
  /// **macOS / Linux / Android / iOS**: Unsupported
  pub fn with_hotkeys_zoom(mut self, zoom: bool) -> Self {
    self.attrs.zoom_hotkeys_enabled = zoom;
    self
  }

  /// Set a navigation handler to decide if incoming url is allowed to navigate.
  ///
  /// The closure take a `String` parameter as url and returns a `bool` to determine whether the navigation should happen.
  /// `true` allows to navigate and `false` does not.
  pub fn with_navigation_handler(mut self, callback: impl Fn(String) -> bool + 'static) -> Self {
    self.attrs.navigation_handler = Some(Box::new(callback));
    self
  }

  /// Set a download started handler to manage incoming downloads.
  ///
  //// The closure takes two parameters, the first is a `String` representing the url being downloaded from and and the
  /// second is a mutable `PathBuf` reference that (possibly) represents where the file will be downloaded to. The latter
  /// parameter can be used to set the download location by assigning a new path to it, the assigned path _must_ be
  /// absolute. The closure returns a `bool` to allow or deny the download.
  pub fn with_download_started_handler(
    mut self,
    started_handler: impl FnMut(String, &mut PathBuf) -> bool + 'static,
  ) -> Self {
    self.attrs.download_started_handler = Some(Box::new(started_handler));
    self
  }

  /// Sets a download completion handler to manage downloads that have finished.
  ///
  /// The closure is fired when the download completes, whether it was successful or not.
  /// The closure takes a `String` representing the URL of the original download request, an `Option<PathBuf>`
  /// potentially representing the filesystem path the file was downloaded to, and a `bool` indicating if the download
  /// succeeded. A value of `None` being passed instead of a `PathBuf` does not necessarily indicate that the download
  /// did not succeed, and may instead indicate some other failure, always check the third parameter if you need to
  /// know if the download succeeded.
  ///
  /// ## Platform-specific:
  ///
  /// - **macOS**: The second parameter indicating the path the file was saved to, is always empty,
  /// due to API limitations.
  pub fn with_download_completed_handler(
    mut self,
    download_completed_handler: impl Fn(String, Option<PathBuf>, bool) + 'static,
  ) -> Self {
    self.attrs.download_completed_handler = Some(Rc::new(download_completed_handler));
    self
  }

  /// Enables clipboard access for the page rendered on **Linux** and **Windows**.
  ///
  /// macOS doesn't provide such method and is always enabled by default. But your app will still need to add menu
  /// item accelerators to use the clipboard shortcuts.
  pub fn with_clipboard(mut self, clipboard: bool) -> Self {
    self.attrs.clipboard = clipboard;
    self
  }

  /// Set a new window request handler to decide if incoming url is allowed to be opened.
  ///
  /// The closure take a `String` parameter as url and return `bool` to determine whether the window should open.
  /// `true` allows to open and `false` does not.
  pub fn with_new_window_req_handler(
    mut self,
    callback: impl Fn(String) -> bool + 'static,
  ) -> Self {
    self.attrs.new_window_req_handler = Some(Box::new(callback));
    self
  }

  /// Sets whether clicking an inactive window also clicks through to the webview. Default is `false`.
  ///
  /// ## Platform-specific
  ///
  /// This configuration only impacts macOS.
  pub fn with_accept_first_mouse(mut self, accept_first_mouse: bool) -> Self {
    self.attrs.accept_first_mouse = accept_first_mouse;
    self
  }

  /// Set a handler closure to process the change of the webview's document title.
  pub fn with_document_title_changed_handler(
    mut self,
    callback: impl Fn(String) + 'static,
  ) -> Self {
    self.attrs.document_title_changed_handler = Some(Box::new(callback));
    self
  }

  /// Run the WebView with incognito mode. Note that WebContext will be ingored if incognito is
  /// enabled.
  ///
  /// ## Platform-specific:
  ///
  /// - Windows: Requires WebView2 Runtime version 101.0.1210.39 or higher, does nothing on older versions,
  /// see https://learn.microsoft.com/en-us/microsoft-edge/webview2/release-notes/archive?tabs=dotnetcsharp#10121039
  /// - **Android:** Unsupported yet.
  pub fn with_incognito(mut self, incognito: bool) -> Self {
    self.attrs.incognito = incognito;
    self
  }

  /// Set a handler to process page loading events.
  pub fn with_on_page_load_handler(
    mut self,
    handler: impl Fn(PageLoadEvent, String) + 'static,
  ) -> Self {
    self.attrs.on_page_load_handler = Some(Box::new(handler));
    self
  }

  /// Set a proxy configuration for the webview.
  ///
  /// - **macOS**: Requires macOS 14.0+ and the `mac-proxy` feature flag to be enabled. Supports HTTP CONNECT and SOCKSv5 proxies.
  /// - **Windows / Linux**: Supports HTTP CONNECT and SOCKSv5 proxies.
  /// - **Android / iOS:** Not supported.
  pub fn with_proxy_config(mut self, configuration: ProxyConfig) -> Self {
    self.attrs.proxy_config = Some(configuration);
    self
  }

  /// Set whether the webview should be focused when created.
  ///
  /// ## Platform-specific:
  ///
  /// - **macOS / Android / iOS:** Unsupported.
  pub fn with_focused(mut self, focused: bool) -> Self {
    self.attrs.focused = focused;
    self
  }

  /// Specify the webview position relative to its parent if it will be created as a child
  /// or if created using [`WebViewBuilderExtUnix::new_gtk`] with [`gtk::Fixed`].
  ///
  /// Defaults to `x: 0, y: 0, width: 200, height: 200`.
  pub fn with_bounds(mut self, bounds: Rect) -> Self {
    self.attrs.bounds.replace(bounds);
    self
  }

  /// Consume the builder and create the [`WebView`].
  ///
  /// # Panics:
  ///
  /// - Panics if the provided handle was not support or invalid.
  /// - Panics on Linux, if [`gtk::init`] was not called in this thread.
  pub fn build(self) -> Result<WebView> {
    let webview = if let Some(window) = &self.window {
      if self.as_child {
        InnerWebView::new_as_child(window, self.attrs, self.platform_specific, self.web_context)?
      } else {
        InnerWebView::new(window, self.attrs, self.platform_specific, self.web_context)?
      }
    } else {
      #[cfg(gtk)]
      if let Some(widget) = self.gtk_widget {
        InnerWebView::new_gtk(widget, self.attrs, self.platform_specific, self.web_context)?
      } else {
        unreachable!()
      }

      #[cfg(not(gtk))]
      unreachable!()
    };

    Ok(WebView { webview })
  }
}

#[cfg(any(target_os = "macos", target_os = "ios",))]
#[derive(Clone)]
pub(crate) struct PlatformSpecificWebViewAttributes {
  data_store_identifier: Option<[u8; 16]>,
}

#[cfg(any(target_os = "macos", target_os = "ios",))]
impl Default for PlatformSpecificWebViewAttributes {
  fn default() -> Self {
    Self {
      data_store_identifier: None,
    }
  }
}

#[cfg(any(target_os = "macos", target_os = "ios",))]
pub trait WebViewBuilderExtDarwin {
  /// Initialize the WebView with a custom data store identifier.
  /// Can be used as a replacement for data_directory not being available in WKWebView.
  ///
  /// - **macOS / iOS**: Available on macOS >= 14 and iOS >= 17
  fn with_data_store_identifier(self, identifier: [u8; 16]) -> Self;
}

#[cfg(any(target_os = "macos", target_os = "ios",))]
impl WebViewBuilderExtDarwin for WebViewBuilder<'_> {
  fn with_data_store_identifier(mut self, identifier: [u8; 16]) -> Self {
    self.platform_specific.data_store_identifier = Some(identifier);
    self
  }
}

#[cfg(windows)]
#[derive(Clone)]
pub(crate) struct PlatformSpecificWebViewAttributes {
  additional_browser_args: Option<String>,
  browser_accelerator_keys: bool,
  theme: Option<Theme>,
  use_https: bool,
}

#[cfg(windows)]
impl Default for PlatformSpecificWebViewAttributes {
  fn default() -> Self {
    Self {
      additional_browser_args: None,
      browser_accelerator_keys: true, // This is WebView2's default behavior
      theme: None,
      use_https: false, // To match macOS & Linux behavior in the context of mixed content.
    }
  }
}

#[cfg(windows)]
pub trait WebViewBuilderExtWindows {
  /// Pass additional args to WebView2 upon creating the webview.
  ///
  /// ## Warning
  ///
  /// - Webview instances with different browser arguments must also have different [data directories](struct.WebContext.html#method.new).
  /// - By default wry passes `--disable-features=msWebOOUI,msPdfOOUI,msSmartScreenProtection`
  /// `--autoplay-policy=no-user-gesture-required` if autoplay is enabled
  /// and `--proxy-server=<scheme>://<host>:<port>` if a proxy is set.
  /// so if you use this method, you have to add these arguments yourself if you want to keep the same behavior.
  fn with_additional_browser_args<S: Into<String>>(self, additional_args: S) -> Self;

  /// Determines whether browser-specific accelerator keys are enabled. When this setting is set to
  /// `false`, it disables all accelerator keys that access features specific to a web browser.
  /// The default value is `true`. See the following link to know more details.
  ///
  /// <https://learn.microsoft.com/en-us/microsoft-edge/webview2/reference/winrt/microsoft_web_webview2_core/corewebview2settings#arebrowseracceleratorkeysenabled>
  fn with_browser_accelerator_keys(self, enabled: bool) -> Self;

  /// Specifies the theme of webview2. This affects things like `prefers-color-scheme`.
  ///
  /// Defaults to [`Theme::Auto`] which will follow the OS defaults.
  ///
  /// Requires WebView2 Runtime version 101.0.1210.39 or higher, does nothing on older versions,
  /// see https://learn.microsoft.com/en-us/microsoft-edge/webview2/release-notes/archive?tabs=dotnetcsharp#10121039
  fn with_theme(self, theme: Theme) -> Self;

  /// Determines whether the custom protocols should use `https://<scheme>.path/to/page` instead of the default `http://<scheme>.path/to/page`.
  ///
  /// Using a `http` scheme will allow mixed content when trying to fetch `http` endpoints
  /// and is therefore less secure but will match the behavior of the `<scheme>://path/to/page` protocols used on macOS and Linux.
  ///
  /// The default value is `false`.
  fn with_https_scheme(self, enabled: bool) -> Self;
}

#[cfg(windows)]
impl WebViewBuilderExtWindows for WebViewBuilder<'_> {
  fn with_additional_browser_args<S: Into<String>>(mut self, additional_args: S) -> Self {
    self.platform_specific.additional_browser_args = Some(additional_args.into());
    self
  }

  fn with_browser_accelerator_keys(mut self, enabled: bool) -> Self {
    self.platform_specific.browser_accelerator_keys = enabled;
    self
  }

  fn with_theme(mut self, theme: Theme) -> Self {
    self.platform_specific.theme = Some(theme);
    self
  }

  fn with_https_scheme(mut self, enabled: bool) -> Self {
    self.platform_specific.use_https = enabled;
    self
  }
}

#[cfg(target_os = "android")]
#[derive(Default)]
pub(crate) struct PlatformSpecificWebViewAttributes {
  on_webview_created:
    Option<Box<dyn Fn(prelude::Context) -> std::result::Result<(), jni::errors::Error> + Send>>,
  with_asset_loader: bool,
  asset_loader_domain: Option<String>,
  https_scheme: bool,
}

#[cfg(target_os = "android")]
pub trait WebViewBuilderExtAndroid {
  fn on_webview_created<
    F: Fn(prelude::Context<'_, '_>) -> std::result::Result<(), jni::errors::Error> + Send + 'static,
  >(
    self,
    f: F,
  ) -> Self;

  /// Use [WebViewAssetLoader](https://developer.android.com/reference/kotlin/androidx/webkit/WebViewAssetLoader)
  /// to load assets from Android's `asset` folder when using `with_url` as `<protocol>://assets/` (e.g.:
  /// `wry://assets/index.html`). Note that this registers a custom protocol with the provided
  /// String, similar to [`with_custom_protocol`], but also sets the WebViewAssetLoader with the
  /// necessary domain (which is fixed as `<protocol>.assets`). This cannot be used in conjunction
  /// to `with_custom_protocol` for Android, as it changes the way in which requests are handled.
  #[cfg(feature = "protocol")]
  fn with_asset_loader(self, protocol: String) -> Self;

  /// Determines whether the custom protocols should use `https://<scheme>.localhost` instead of the default `http://<scheme>.localhost`.
  ///
  /// Using a `http` scheme will allow mixed content when trying to fetch `http` endpoints
  /// and is therefore less secure but will match the behavior of the `<scheme>://localhost` protocols used on macOS and Linux.
  ///
  /// The default value is `false`.
  fn with_https_scheme(self, enabled: bool) -> Self;
}

#[cfg(target_os = "android")]
impl WebViewBuilderExtAndroid for WebViewBuilder<'_> {
  fn on_webview_created<
    F: Fn(prelude::Context<'_, '_>) -> std::result::Result<(), jni::errors::Error> + Send + 'static,
  >(
    mut self,
    f: F,
  ) -> Self {
    self.platform_specific.on_webview_created = Some(Box::new(f));
    self
  }

  #[cfg(feature = "protocol")]
  fn with_asset_loader(mut self, protocol: String) -> Self {
    // register custom protocol with empty Response return,
    // this is necessary due to the need of fixing a domain
    // in WebViewAssetLoader.
    self.attrs.custom_protocols.push((
      protocol.clone(),
      Box::new(|_, api| {
        api.respond(Response::builder().body(Vec::new()).unwrap());
      }),
    ));
    self.platform_specific.with_asset_loader = true;
    self.platform_specific.asset_loader_domain = Some(format!("{}.assets", protocol));
    self
  }

  fn with_https_scheme(mut self, enabled: bool) -> Self {
    self.platform_specific.https_scheme = enabled;
    self
  }
}

#[cfg(any(
  target_os = "linux",
  target_os = "dragonfly",
  target_os = "freebsd",
  target_os = "netbsd",
  target_os = "openbsd",
))]
pub trait WebViewBuilderExtUnix<'a> {
  /// Create the webview inside a GTK container widget, such as GTK window.
  ///
  /// - If the container is [`gtk::Box`], it is added using [`Box::pack_start(webview, true, true, 0)`](gtk::prelude::BoxExt::pack_start).
  /// - If the container is [`gtk::Fixed`], its [size request](gtk::prelude::WidgetExt::set_size_request) will be set using the (width, height) bounds passed in
  ///   and will be added to the container using [`Fixed::put`](gtk::prelude::FixedExt::put) using the (x, y) bounds passed in.
  /// - For all other containers, it will be added using [`gtk::prelude::ContainerExt::add`]
  ///
  /// # Panics:
  ///
  /// - Panics if [`gtk::init`] was not called in this thread.
  fn new_gtk<W>(widget: &'a W) -> Self
  where
    W: gtk::prelude::IsA<gtk::Container>;
}

#[cfg(any(
  target_os = "linux",
  target_os = "dragonfly",
  target_os = "freebsd",
  target_os = "netbsd",
  target_os = "openbsd",
))]
impl<'a> WebViewBuilderExtUnix<'a> for WebViewBuilder<'a> {
  fn new_gtk<W>(widget: &'a W) -> Self
  where
    W: gtk::prelude::IsA<gtk::Container>,
  {
    use gdkx11::glib::Cast;

    Self {
      attrs: WebViewAttributes::default(),
      window: None,
      as_child: false,
      #[allow(clippy::default_constructed_unit_structs)]
      platform_specific: PlatformSpecificWebViewAttributes::default(),
      web_context: None,
      gtk_widget: Some(widget.dynamic_cast_ref().unwrap()),
    }
  }
}

/// The fundamental type to present a [`WebView`].
///
/// [`WebViewBuilder`] / [`WebView`] are the basic building blocks to construct WebView contents and
/// scripts for those who prefer to control fine grained window creation and event handling.
/// [`WebView`] presents the actual WebView window and let you still able to perform actions on it.
pub struct WebView {
  webview: InnerWebView,
}

impl WebView {
  /// Create a [`WebView`] from from a type that implements [`HasWindowHandle`].
  /// Note that calling this directly loses
  /// abilities to initialize scripts, add ipc handler, and many more before starting WebView. To
  /// benefit from above features, create a [`WebViewBuilder`] instead.
  ///
  /// # Platform-specific:
  ///
  /// - **Linux**: Only X11 is supported, if you want to support Wayland too, use [`WebViewExtUnix::new_gtk`].
  ///
  ///   Although this methods only needs an X11 window handle, you use webkit2gtk, so you still need to initialize gtk
  ///   by callling [`gtk::init`] and advance its loop alongside your event loop using [`gtk::main_iteration_do`].
  ///   Checkout the [Platform Considerations](https://docs.rs/wry/latest/wry/#platform-considerations) section in the crate root documentation.
  /// - **macOS / Windows**: The webview will auto-resize when the passed handle is resized.
  /// - **Linux (X11)**: Unlike macOS and Windows, the webview will not auto-resize and you'll need to call [`WebView::set_bounds`] manually.
  ///
  /// # Panics:
  ///
  /// - Panics if the provided handle was not supported or invalid.
  /// - Panics on Linux, if [`gtk::init`] was not called in this thread.
  pub fn new(window: &impl HasWindowHandle) -> Result<Self> {
    WebViewBuilder::new(window).build()
  }

  /// Create [`WebViewBuilder`] as a child window inside the provided [`HasWindowHandle`].
  ///
  /// ## Platform-specific
  ///
  /// - **Windows**: This will create the webview as a child window of the `parent` window.
  /// - **macOS**: This will create the webview as a `NSView` subview of the `parent` window's
  /// content view.
  /// - **Linux**: This will create the webview as a child window of the `parent` window. Only X11
  /// is supported. This method won't work on Wayland.
  ///
  ///   Although this methods only needs an X11 window handle, you use webkit2gtk, so you still need to initialize gtk
  ///   by callling [`gtk::init`] and advance its loop alongside your event loop using [`gtk::main_iteration_do`].
  ///   Checkout the [Platform Considerations](https://docs.rs/wry/latest/wry/#platform-considerations) section in the crate root documentation.
  ///
  ///   If you want to support child webviews on X11 and Wayland at the same time,
  ///   we recommend using [`WebViewBuilderExtUnix::new_gtk`] with [`gtk::Fixed`].
  /// - **Android/iOS:** Unsupported.
  ///
  /// # Panics:
  ///
  /// - Panics if the provided handle was not support or invalid.
  /// - Panics on Linux, if [`gtk::init`] was not called in this thread.
  pub fn new_as_child(parent: &impl HasWindowHandle) -> Result<Self> {
    WebViewBuilder::new_as_child(parent).build()
  }

  /// Get the current url of the webview
  pub fn url(&self) -> Result<String> {
    self.webview.url()
  }

  /// Evaluate and run javascript code.
  pub fn evaluate_script(&self, js: &str) -> Result<()> {
    self
      .webview
      .eval(js, None::<Box<dyn Fn(String) + Send + 'static>>)
  }

  /// Evaluate and run javascript code with callback function. The evaluation result will be
  /// serialized into a JSON string and passed to the callback function.
  ///
  /// Exception is ignored because of the limitation on windows. You can catch it yourself and return as string as a workaround.
  ///
  /// - ** Android:** Not implemented yet.
  pub fn evaluate_script_with_callback(
    &self,
    js: &str,
    callback: impl Fn(String) + Send + 'static,
  ) -> Result<()> {
    self.webview.eval(js, Some(callback))
  }

  /// Launch print modal for the webview content.
  pub fn print(&self) -> Result<()> {
    self.webview.print()
  }

  /// Open the web inspector which is usually called dev tool.
  ///
  /// ## Platform-specific
  ///
  /// - **Android / iOS:** Not supported.
  #[cfg(any(debug_assertions, feature = "devtools"))]
  pub fn open_devtools(&self) {
    self.webview.open_devtools()
  }

  /// Close the web inspector which is usually called dev tool.
  ///
  /// ## Platform-specific
  ///
  /// - **Windows / Android / iOS:** Not supported.
  #[cfg(any(debug_assertions, feature = "devtools"))]
  pub fn close_devtools(&self) {
    self.webview.close_devtools()
  }

  /// Gets the devtool window's current visibility state.
  ///
  /// ## Platform-specific
  ///
  /// - **Windows / Android / iOS:** Not supported.
  #[cfg(any(debug_assertions, feature = "devtools"))]
  pub fn is_devtools_open(&self) -> bool {
    self.webview.is_devtools_open()
  }

  /// Set the webview zoom level
  ///
  /// ## Platform-specific:
  ///
  /// - **Android**: Not supported.
  /// - **macOS**: available on macOS 11+ only.
  /// - **iOS**: available on iOS 14+ only.
  pub fn zoom(&self, scale_factor: f64) -> Result<()> {
    self.webview.zoom(scale_factor)
  }

  /// Specify the webview background color.
  ///
  /// The color uses the RGBA format.
  ///
  /// ## Platfrom-specific:
  ///
  /// - **macOS / iOS**: Not implemented.
  /// - **Windows**:
  ///   - On Windows 7, transparency is not supported and the alpha value will be ignored.
  ///   - On Windows higher than 7: translucent colors are not supported so any alpha value other than `0` will be replaced by `255`
  pub fn set_background_color(&self, background_color: RGBA) -> Result<()> {
    self.webview.set_background_color(background_color)
  }

  /// Navigate to the specified url
  pub fn load_url(&self, url: &str) -> Result<()> {
    self.webview.load_url(url)
  }

  /// Navigate to the specified url using the specified headers
  pub fn load_url_with_headers(&self, url: &str, headers: http::HeaderMap) -> Result<()> {
    self.webview.load_url_with_headers(url, headers)
  }

  /// Clear all browsing data
  pub fn clear_all_browsing_data(&self) -> Result<()> {
    self.webview.clear_all_browsing_data()
  }

  pub fn bounds(&self) -> Result<Rect> {
    self.webview.bounds()
  }

  /// Set the webview bounds.
  ///
  /// This is only effective if the webview was created as a child
  /// or created using [`WebViewBuilderExtUnix::new_gtk`] with [`gtk::Fixed`].
  pub fn set_bounds(&self, bounds: Rect) -> Result<()> {
    self.webview.set_bounds(bounds)
  }

  /// Shows or hides the webview.
  pub fn set_visible(&self, visible: bool) -> Result<()> {
    self.webview.set_visible(visible)
  }

  /// Try moving focus to the webview.
  pub fn focus(&self) -> Result<()> {
    self.webview.focus()
  }
}

/// An event describing drag and drop operations on the webview.
#[non_exhaustive]
#[derive(Debug, Clone)]
pub enum DragDropEvent {
  /// A drag operation has entered the webview.
  Enter {
    /// List of paths that are being dragged onto the webview.
    paths: Vec<PathBuf>,
    /// Position of the drag operation, relative to the webview top-left corner.
    position: (i32, i32),
  },
  /// A drag operation is moving over the window.
  Over {
    /// Position of the drag operation, relative to the webview top-left corner.
    position: (i32, i32),
  },
  /// The file(s) have been dropped onto the window.
  Drop {
    /// List of paths that are being dropped onto the window.
    paths: Vec<PathBuf>,
    /// Position of the drag operation, relative to the webview top-left corner.
    position: (i32, i32),
  },
  /// The drag operation has been cancelled or left the window.
  Leave,
}

/// Get WebView/Webkit version on current platform.
pub fn webview_version() -> Result<String> {
  platform_webview_version()
}

/// The [memory usage target level][1]. There are two levels 'Low' and 'Normal' and the default
/// level is 'Normal'. When the application is going inactive, setting the level to 'Low' can
/// significantly reduce the application's memory consumption.
///
/// [1]: https://learn.microsoft.com/en-us/dotnet/api/microsoft.web.webview2.core.corewebview2memoryusagetargetlevel
#[cfg(target_os = "windows")]
#[non_exhaustive]
#[derive(Default, Debug, Clone, Copy, PartialEq, Eq, Hash)]
pub enum MemoryUsageLevel {
  /// The 'Normal' memory usage. Applications should set this level when they are becoming active.
  #[default]
  Normal,
  /// The 'Low' memory usage. Applications can reduce memory comsumption by setting this level when
  /// they are becoming inactive.
  Low,
}

/// Additional methods on `WebView` that are specific to Windows.
#[cfg(target_os = "windows")]
pub trait WebViewExtWindows {
  /// Returns WebView2 Controller
  fn controller(&self) -> ICoreWebView2Controller;

  /// Changes the webview2 theme.
  ///
  /// Requires WebView2 Runtime version 101.0.1210.39 or higher, returns error on older versions,
  /// see https://learn.microsoft.com/en-us/microsoft-edge/webview2/release-notes/archive?tabs=dotnetcsharp#10121039
  fn set_theme(&self, theme: Theme) -> Result<()>;

  /// Sets the [memory usage target level][1].
  ///
  /// When to best use this mode depends on the app in question. Most commonly it's called when
  /// the app's visiblity state changes.
  ///
  /// Please read the [guide for WebView2][2] for more details.
  ///
  /// This method uses a WebView2 API added in Runtime version 114.0.1823.32. When it is used in
  /// an older Runtime version, it does nothing.
  ///
  /// [1]: https://learn.microsoft.com/en-us/dotnet/api/microsoft.web.webview2.core.corewebview2memoryusagetargetlevel
  /// [2]: https://learn.microsoft.com/en-us/dotnet/api/microsoft.web.webview2.core.corewebview2.memoryusagetargetlevel?view=webview2-dotnet-1.0.2088.41#remarks
  fn set_memory_usage_level(&self, level: MemoryUsageLevel) -> Result<()>;

  /// Attaches this webview to the given HWND and removes it from the current one.
  fn reparent(&self, hwnd: isize) -> Result<()>;
}

#[cfg(target_os = "windows")]
impl WebViewExtWindows for WebView {
  fn controller(&self) -> ICoreWebView2Controller {
    self.webview.controller.clone()
  }

  fn set_theme(&self, theme: Theme) -> Result<()> {
    self.webview.set_theme(theme)
  }

  fn set_memory_usage_level(&self, level: MemoryUsageLevel) -> Result<()> {
    self.webview.set_memory_usage_level(level)
  }

  fn reparent(&self, hwnd: isize) -> Result<()> {
    self.webview.reparent(hwnd)
  }
}

/// Additional methods on `WebView` that are specific to Linux.
#[cfg(gtk)]
pub trait WebViewExtUnix: Sized {
  /// Create the webview inside a GTK container widget, such as GTK window.
  ///
  /// - If the container is [`gtk::Box`], it is added using [`Box::pack_start(webview, true, true, 0)`](gtk::prelude::BoxExt::pack_start).
  /// - If the container is [`gtk::Fixed`], its [size request](gtk::prelude::WidgetExt::set_size_request) will be set using the (width, height) bounds passed in
  ///   and will be added to the container using [`Fixed::put`](gtk::prelude::FixedExt::put) using the (x, y) bounds passed in.
  /// - For all other containers, it will be added using [`gtk::prelude::ContainerExt::add`]
  ///
  /// # Panics:
  ///
  /// - Panics if [`gtk::init`] was not called in this thread.
  fn new_gtk<W>(widget: &W) -> Result<Self>
  where
    W: gtk::prelude::IsA<gtk::Container>;

  /// Returns Webkit2gtk Webview handle
  fn webview(&self) -> webkit2gtk::WebView;

  /// Attaches this webview to the given Widget and removes it from the current one.
  fn reparent<W>(&self, widget: &W) -> Result<()>
  where
    W: gtk::prelude::IsA<gtk::Container>;
}

#[cfg(gtk)]
impl WebViewExtUnix for WebView {
  fn new_gtk<W>(widget: &W) -> Result<Self>
  where
    W: gtk::prelude::IsA<gtk::Container>,
  {
    WebViewBuilder::new_gtk(widget).build()
  }

  fn webview(&self) -> webkit2gtk::WebView {
    self.webview.webview.clone()
  }

  fn reparent<W>(&self, widget: &W) -> Result<()>
  where
    W: gtk::prelude::IsA<gtk::Container>,
  {
    self.webview.reparent(widget)
  }
}

/// Additional methods on `WebView` that are specific to macOS.
#[cfg(target_os = "macos")]
pub trait WebViewExtMacOS {
  /// Returns WKWebView handle
  fn webview(&self) -> Retained<WryWebView>;
  /// Returns WKWebView manager [(userContentController)](https://developer.apple.com/documentation/webkit/wkscriptmessagehandler/1396222-usercontentcontroller) handle
  fn manager(&self) -> Retained<WKUserContentController>;
  /// Returns NSWindow associated with the WKWebView webview
  fn ns_window(&self) -> Retained<NSWindow>;
  /// Attaches this webview to the given NSWindow and removes it from the current one.
<<<<<<< HEAD
  fn reparent(&self, window: Retained<NSWindow>) -> Result<()>;
=======
  fn reparent(&self, window: cocoa::base::id) -> Result<()>;
  // Prints with extra options
  fn print_with_options(&self, options: &PrintOptions) -> Result<()>;
>>>>>>> 93eddc31
}

#[cfg(target_os = "macos")]
impl WebViewExtMacOS for WebView {
  fn webview(&self) -> Retained<WryWebView> {
    self.webview.webview.clone()
  }

  fn manager(&self) -> Retained<WKUserContentController> {
    self.webview.manager.clone()
  }

  fn ns_window(&self) -> Retained<NSWindow> {
    // unsafe {
    //   let ns_window: cocoa::base::id = msg_send![self.webview.webview, window];
    //   ns_window
    // }
    self.webview.webview.window().unwrap().clone()
  }

  fn reparent(&self, window: Retained<NSWindow>) -> Result<()> {
    self.webview.reparent(window)
  }

  fn print_with_options(&self, options: &PrintOptions) -> Result<()> {
    self.webview.print_with_options(options)
  }
}

/// Additional methods on `WebView` that are specific to iOS.
#[cfg(target_os = "ios")]
pub trait WebViewExtIOS {
  /// Returns WKWebView handle
  fn webview(&self) -> cocoa::base::id;
  /// Returns WKWebView manager [(userContentController)](https://developer.apple.com/documentation/webkit/wkscriptmessagehandler/1396222-usercontentcontroller) handle
  fn manager(&self) -> cocoa::base::id;
}

#[cfg(target_os = "ios")]
impl WebViewExtIOS for WebView {
  fn webview(&self) -> cocoa::base::id {
    self.webview.webview
  }

  fn manager(&self) -> cocoa::base::id {
    self.webview.manager
  }
}

#[cfg(target_os = "android")]
/// Additional methods on `WebView` that are specific to Android
pub trait WebViewExtAndroid {
  fn handle(&self) -> JniHandle;
}

#[cfg(target_os = "android")]
impl WebViewExtAndroid for WebView {
  fn handle(&self) -> JniHandle {
    JniHandle
  }
}

/// WebView theme.
#[derive(Debug, Clone, Copy)]
pub enum Theme {
  /// Dark
  Dark,
  /// Light
  Light,
  /// System preference
  Auto,
}

/// Type alias for a color in the RGBA format.
///
/// Each value can be 0..255 inclusive.
pub type RGBA = (u8, u8, u8, u8);

/// Type of of page loading event
pub enum PageLoadEvent {
  /// Indicates that the content of the page has started loading
  Started,
  /// Indicates that the page content has finished loading
  Finished,
}

#[cfg(any(
  target_os = "linux",
  target_os = "dragonfly",
  target_os = "freebsd",
  target_os = "netbsd",
  target_os = "openbsd",
))]
#[derive(Default)]
pub(crate) struct PlatformSpecificWebViewAttributes;

#[cfg(test)]
mod tests {
  use super::*;

  #[test]
  #[cfg_attr(miri, ignore)]
  fn should_get_webview_version() {
    if let Err(error) = webview_version() {
      panic!("{}", error);
    }
  }
}<|MERGE_RESOLUTION|>--- conflicted
+++ resolved
@@ -1612,13 +1612,9 @@
   /// Returns NSWindow associated with the WKWebView webview
   fn ns_window(&self) -> Retained<NSWindow>;
   /// Attaches this webview to the given NSWindow and removes it from the current one.
-<<<<<<< HEAD
   fn reparent(&self, window: Retained<NSWindow>) -> Result<()>;
-=======
-  fn reparent(&self, window: cocoa::base::id) -> Result<()>;
   // Prints with extra options
   fn print_with_options(&self, options: &PrintOptions) -> Result<()>;
->>>>>>> 93eddc31
 }
 
 #[cfg(target_os = "macos")]
