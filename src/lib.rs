--- conflicted
+++ resolved
@@ -1465,7 +1465,6 @@
   target_os = "netbsd",
   target_os = "openbsd",
 ))]
-<<<<<<< HEAD
 pub trait WebviewExtUnix: Sized {
   /// Create the webview from a GTK container widget, such as GTK window.
   ///
@@ -1477,10 +1476,6 @@
     W: gtk::prelude::IsA<gtk::Container>;
 
   /// Returns Webkit2gtk Webview handle
-=======
-pub trait WebViewExtUnix {
-  /// Returns Webkit2gtk WebView handle
->>>>>>> 4d6f08e8
   fn webview(&self) -> webkit2gtk::WebView;
 }
 
@@ -1491,7 +1486,6 @@
   target_os = "netbsd",
   target_os = "openbsd",
 ))]
-<<<<<<< HEAD
 impl WebviewExtUnix for WebView {
   fn new_gtk<W>(widget: &W) -> Result<Self>
   where
@@ -1500,9 +1494,6 @@
     WebViewBuilder::new_gtk(widget).build()
   }
 
-=======
-impl WebViewExtUnix for WebView {
->>>>>>> 4d6f08e8
   fn webview(&self) -> webkit2gtk::WebView {
     self.webview.webview.clone()
   }
