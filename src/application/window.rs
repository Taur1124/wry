--- conflicted
+++ resolved
@@ -722,42 +722,6 @@
 
 pub(crate) enum WindowRequest {
   Title(String),
-<<<<<<< HEAD
-}
-
-fn hit_test(window: &ApplicationWindow, cx: i32, cy: i32) -> WindowEdge {
-  let (left, top) = window.get_position();
-  let (w, h) = window.get_size();
-  let (right, bottom) = (left + w, top + h);
-  let fake_border = 10; // change this to manipulate how far inside the window, the resize can happen
-
-  const LEFT: i32 = 00001;
-  const RIGHT: i32 = 0b0010;
-  const TOP: i32 = 0b0100;
-  const BOTTOM: i32 = 0b1000;
-  const TOPLEFT: i32 = TOP | LEFT;
-  const TOPRIGHT: i32 = TOP | RIGHT;
-  const BOTTOMLEFT: i32 = BOTTOM | LEFT;
-  const BOTTOMRIGHT: i32 = BOTTOM | RIGHT;
-
-  let result = LEFT * (if cx < (left + fake_border) { 1 } else { 0 })
-    | RIGHT * (if cx >= (right - fake_border) { 1 } else { 0 })
-    | TOP * (if cy < (top + fake_border) { 1 } else { 0 })
-    | BOTTOM * (if cy >= (bottom - fake_border) { 1 } else { 0 });
-
-  match result {
-    LEFT => WindowEdge::West,
-    RIGHT => WindowEdge::East,
-    TOP => WindowEdge::North,
-    BOTTOM => WindowEdge::South,
-    TOPLEFT => WindowEdge::NorthWest,
-    TOPRIGHT => WindowEdge::NorthEast,
-    BOTTOMLEFT => WindowEdge::SouthWest,
-    BOTTOMRIGHT => WindowEdge::SouthEast,
-    // has to be bigger than 7. otherwise it will match the number with a variant of WindowEdge enum and we don't want to do that
-    _ => WindowEdge::__Unknown(8),
-  }
-=======
   Position((i32, i32)),
   Size((i32, i32)),
   MinSize((i32, i32)),
@@ -772,5 +736,38 @@
   AlwaysOnTop(bool),
   WindowIcon(Option<Icon>),
   UserAttention(Option<UserAttentionType>),
->>>>>>> e318c38f
+}
+
+fn hit_test(window: &ApplicationWindow, cx: i32, cy: i32) -> WindowEdge {
+  let (left, top) = window.get_position();
+  let (w, h) = window.get_size();
+  let (right, bottom) = (left + w, top + h);
+  let fake_border = 10; // change this to manipulate how far inside the window, the resize can happen
+
+  const LEFT: i32 = 00001;
+  const RIGHT: i32 = 0b0010;
+  const TOP: i32 = 0b0100;
+  const BOTTOM: i32 = 0b1000;
+  const TOPLEFT: i32 = TOP | LEFT;
+  const TOPRIGHT: i32 = TOP | RIGHT;
+  const BOTTOMLEFT: i32 = BOTTOM | LEFT;
+  const BOTTOMRIGHT: i32 = BOTTOM | RIGHT;
+
+  let result = LEFT * (if cx < (left + fake_border) { 1 } else { 0 })
+    | RIGHT * (if cx >= (right - fake_border) { 1 } else { 0 })
+    | TOP * (if cy < (top + fake_border) { 1 } else { 0 })
+    | BOTTOM * (if cy >= (bottom - fake_border) { 1 } else { 0 });
+
+  match result {
+    LEFT => WindowEdge::West,
+    RIGHT => WindowEdge::East,
+    TOP => WindowEdge::North,
+    BOTTOM => WindowEdge::South,
+    TOPLEFT => WindowEdge::NorthWest,
+    TOPRIGHT => WindowEdge::NorthEast,
+    BOTTOMLEFT => WindowEdge::SouthWest,
+    BOTTOMRIGHT => WindowEdge::SouthEast,
+    // has to be bigger than 7. otherwise it will match the number with a variant of WindowEdge enum and we don't want to do that
+    _ => WindowEdge::__Unknown(8),
+  }
 }