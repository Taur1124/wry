use crate::{
    application::{App, AppProxy, InnerWebViewAttributes, InnerWindowAttributes},
<<<<<<< HEAD
    ApplicationProxy, Attributes, Callback, CustomProtocol, Error, Icon, Message, Result, WebView,
=======
    ApplicationProxy, Attributes, CustomProtocol, Error, Icon, Message, Result, WebView,
>>>>>>> 56e6ffd9
    WebViewBuilder, WindowMessage, WindowProxy, RpcHandler,
};
#[cfg(target_os = "macos")]
use winit::platform::macos::{ActivationPolicy, WindowBuilderExtMacOS};
pub use winit::window::WindowId;
use winit::{
    dpi::{LogicalPosition, LogicalSize},
    event::{Event, WindowEvent},
    event_loop::{ControlFlow, EventLoop, EventLoopWindowTarget},
    window::{Fullscreen, Icon as WinitIcon, Window, WindowAttributes, WindowBuilder},
};

use std::{sync::Arc, collections::HashMap, sync::mpsc::channel};

#[cfg(target_os = "windows")]
use {
    libc::c_void,
    std::ptr,
    winapi::{
        shared::windef::HWND,
        um::{
            combaseapi::{CoCreateInstance, CLSCTX_SERVER},
            shobjidl_core::{CLSID_TaskbarList, ITaskbarList},
        },
        DEFINE_GUID,
    },
    winit::platform::windows::WindowExtWindows,
};

type EventLoopProxy = winit::event_loop::EventLoopProxy<Message>;

#[derive(Clone)]
pub struct InnerApplicationProxy {
    proxy: EventLoopProxy,
}

impl AppProxy for InnerApplicationProxy {
    fn send_message(&self, message: Message) -> Result<()> {
        self.proxy
            .send_event(message)
            .map_err(|_| Error::MessageSender)?;
        Ok(())
    }

    fn add_window(
        &self,
        attributes: Attributes,
        custom_protocol: Option<CustomProtocol>,
    ) -> Result<WindowId> {
        let (sender, receiver) = channel();
        self.send_message(Message::NewWindow(
            attributes,
            sender,
            custom_protocol,
        ))?;
        Ok(receiver.recv()?)
    }
}

impl From<&InnerWindowAttributes> for WindowAttributes {
    fn from(w: &InnerWindowAttributes) -> Self {
        let min_inner_size = match (w.min_width, w.min_height) {
            (Some(min_width), Some(min_height)) => {
                Some(LogicalSize::new(min_width, min_height).into())
            }
            _ => None,
        };

        let max_inner_size = match (w.max_width, w.max_height) {
            (Some(max_width), Some(max_height)) => {
                Some(LogicalSize::new(max_width, max_height).into())
            }
            _ => None,
        };

        let fullscreen = if w.fullscreen {
            Some(Fullscreen::Borderless(None))
        } else {
            None
        };

        Self {
            resizable: w.resizable,
            title: w.title.clone(),
            maximized: w.maximized,
            visible: w.visible,
            transparent: w.transparent,
            decorations: w.decorations,
            always_on_top: w.always_on_top,
            inner_size: Some(LogicalSize::new(w.width, w.height).into()),
            min_inner_size,
            max_inner_size,
            fullscreen,
            ..Default::default()
        }
    }
}

pub struct InnerApplication {
    webviews: HashMap<WindowId, WebView>,
    event_loop: EventLoop<Message>,
    event_loop_proxy: EventLoopProxy,
    pub(crate) rpc_handler: Option<Arc<RpcHandler>>,
<<<<<<< HEAD
=======
}

impl InnerApplication {
    pub fn is_empty(&self) -> bool {
        self.webviews.is_empty()
    }
>>>>>>> 56e6ffd9
}

impl App for InnerApplication {
    type Id = WindowId;
    type Proxy = InnerApplicationProxy;

    fn new() -> Result<Self> {
        let event_loop = EventLoop::<Message>::with_user_event();
        let proxy = event_loop.create_proxy();
        Ok(Self {
            webviews: HashMap::new(),
            event_loop,
            event_loop_proxy: proxy,
            rpc_handler: None,
        })
    }

    fn create_webview(
        &mut self,
        attributes: Attributes,
        custom_protocol: Option<CustomProtocol>,
    ) -> Result<Self::Id> {
        let (window_attrs, webview_attrs) = attributes.split();
        let window = _create_window(&self.event_loop, window_attrs)?;
        let webview = _create_webview(
            &self.application_proxy(),
            window,
            webview_attrs,
            custom_protocol,
            self.rpc_handler.clone(),
        )?;
        let id = webview.window().id();
        self.webviews.insert(id, webview);
        Ok(id)
    }

    fn application_proxy(&self) -> Self::Proxy {
        InnerApplicationProxy {
            proxy: self.event_loop_proxy.clone(),
        }
    }

    fn run(self) {
        let dispatcher = self.application_proxy();
        let mut windows = self.webviews;
        let rpc_handler = self.rpc_handler.clone();
        self.event_loop.run(move |event, event_loop, control_flow| {
            *control_flow = ControlFlow::Wait;

            for (_, w) in windows.iter() {
                w.evaluate_script().unwrap();
            }
            match event {
                Event::WindowEvent { event, window_id } => match event {
                    WindowEvent::CloseRequested => {
                        windows.remove(&window_id);

                        if windows.is_empty() {
                            *control_flow = ControlFlow::Exit;
                        }
                    }
                    WindowEvent::Resized(_) => {
                        windows[&window_id].resize().unwrap();
                    }
                    _ => {}
                },
                Event::UserEvent(message) => match message {
                    Message::NewWindow(attributes, sender, custom_protocol) => {
                        let (window_attrs, webview_attrs) = attributes.split();
                        let window = _create_window(&event_loop, window_attrs).unwrap();
                        sender.send(window.id()).unwrap();
                        let webview = _create_webview(
                            &dispatcher,
                            window,
                            webview_attrs,
                            custom_protocol,
                            rpc_handler.clone(),
                        )
                        .unwrap();
                        let id = webview.window().id();
                        windows.insert(id, webview);
                    }
                    Message::Window(id, window_message) => {
                        if let Some(webview) = windows.get_mut(&id) {
                            let window = webview.window();
                            match window_message {
                                WindowMessage::SetResizable(resizable) => {
                                    window.set_resizable(resizable)
                                }
                                WindowMessage::SetTitle(title) => window.set_title(&title),
                                WindowMessage::Maximize => window.set_maximized(true),
                                WindowMessage::Unmaximize => window.set_maximized(false),
                                WindowMessage::Minimize => window.set_minimized(true),
                                WindowMessage::Unminimize => window.set_minimized(false),
                                WindowMessage::Show => window.set_visible(true),
                                WindowMessage::Hide => window.set_visible(false),
                                WindowMessage::Close => {
                                    windows.remove(&id);
                                }
                                WindowMessage::SetDecorations(decorations) => {
                                    window.set_decorations(decorations)
                                }
                                WindowMessage::SetAlwaysOnTop(always_on_top) => {
                                    window.set_always_on_top(always_on_top)
                                }
                                WindowMessage::SetWidth(width) => {
                                    let mut size =
                                        window.inner_size().to_logical(window.scale_factor());
                                    size.width = width;
                                    window.set_inner_size(size);
                                }
                                WindowMessage::SetHeight(height) => {
                                    let mut size =
                                        window.inner_size().to_logical(window.scale_factor());
                                    size.height = height;
                                    window.set_inner_size(size);
                                }
                                WindowMessage::Resize { width, height } => {
                                    window.set_inner_size(LogicalSize::new(width, height));
                                }
                                WindowMessage::SetMinSize {
                                    min_width,
                                    min_height,
                                } => {
                                    window.set_min_inner_size(Some(LogicalSize::new(
                                        min_width, min_height,
                                    )));
                                }
                                WindowMessage::SetMaxSize {
                                    max_width,
                                    max_height,
                                } => {
                                    window.set_max_inner_size(Some(LogicalSize::new(
                                        max_width, max_height,
                                    )));
                                }
                                WindowMessage::SetX(x) => {
                                    if let Ok(outer_position) = window.outer_position() {
                                        let mut outer_position =
                                            outer_position.to_logical(window.scale_factor());
                                        outer_position.x = x;
                                        window.set_outer_position(outer_position);
                                    }
                                }
                                WindowMessage::SetY(y) => {
                                    if let Ok(outer_position) = window.outer_position() {
                                        let mut outer_position =
                                            outer_position.to_logical(window.scale_factor());
                                        outer_position.y = y;
                                        window.set_outer_position(outer_position);
                                    }
                                }
                                WindowMessage::SetPosition { x, y } => {
                                    window.set_outer_position(LogicalPosition::new(x, y))
                                }
                                WindowMessage::SetFullscreen(fullscreen) => {
                                    if fullscreen {
                                        window.set_fullscreen(Some(Fullscreen::Borderless(None)))
                                    } else {
                                        window.set_fullscreen(None)
                                    }
                                }
                                WindowMessage::SetIcon(icon) => {
                                    if let Ok(icon) = load_icon(icon) {
                                        window.set_window_icon(Some(icon));
                                    }
                                }
                                WindowMessage::EvaluationScript(script) => {
                                    let _ = webview.dispatch_script(&script);
                                }
                            }
                        }
                    }
                },
                _ => (),
            }
        });
    }
}

fn load_icon(icon: Icon) -> crate::Result<WinitIcon> {
    let image = image::load_from_memory(&icon.0)?.into_rgba8();
    let (width, height) = image.dimensions();
    let rgba = image.into_raw();
    let icon = WinitIcon::from_rgba(rgba, width, height)?;
    Ok(icon)
}

#[cfg(target_os = "windows")]
fn skip_taskbar(_window: &Window) {
    unsafe {
        let mut taskbar_list: *mut ITaskbarList = std::mem::zeroed();
        DEFINE_GUID! {IID_ITASKBAR_LIST,
        0x56FDF342, 0xfd6d, 0x11d0, 0x95, 0x8a, 0x00, 0x60, 0x97, 0xc9, 0xa0, 0x90}
        CoCreateInstance(
            &CLSID_TaskbarList,
            ptr::null_mut(),
            CLSCTX_SERVER,
            &IID_ITASKBAR_LIST,
            &mut taskbar_list as *mut *mut ITaskbarList as *mut *mut c_void,
        );
        (*taskbar_list).DeleteTab(_window.hwnd() as HWND);
        (*taskbar_list).Release();
    }
}

fn _create_window(
    event_loop: &EventLoopWindowTarget<Message>,
    attributes: InnerWindowAttributes,
) -> Result<Window> {
    let mut window_builder = WindowBuilder::new();
    #[cfg(target_os = "macos")]
    if attributes.skip_taskbar {
        window_builder = window_builder.with_activation_policy(ActivationPolicy::Accessory);
    }
    let window_attributes = WindowAttributes::from(&attributes);
    window_builder.window = window_attributes;
    let window = window_builder.build(event_loop)?;
    match (attributes.x, attributes.y) {
        (Some(x), Some(y)) => window.set_outer_position(LogicalPosition::new(x, y)),
        _ => {}
    }
    if let Some(icon) = attributes.icon {
        window.set_window_icon(Some(load_icon(icon)?));
    }

    #[cfg(target_os = "windows")]
    if attributes.skip_taskbar {
        skip_taskbar(&window);
    }

    Ok(window)
}

fn _create_webview(
    dispatcher: &InnerApplicationProxy,
    window: Window,
    attributes: InnerWebViewAttributes,
    custom_protocol: Option<CustomProtocol>,
    rpc_handler: Option<Arc<RpcHandler>>,
) -> Result<WebView> {
    let window_id = window.id();
    let rpc_win_id = window_id.clone();
    let rpc_inner = dispatcher.clone();

    let mut webview = WebViewBuilder::new(window)?.transparent(attributes.transparent);
    for js in attributes.initialization_scripts {
        webview = webview.initialize_script(&js);
    }

    if let Some(protocol) = custom_protocol {
        webview = webview.register_protocol(protocol.name, protocol.handler)
    }

    if let Some(rpc_handler) = rpc_handler {
        let rpc_proxy = WindowProxy::new(
            ApplicationProxy {
                inner: rpc_inner,
            },
            rpc_win_id,
        );
        webview = webview.set_rpc_handler(rpc_proxy, rpc_handler);
    }

    webview = match attributes.url {
        Some(url) => webview.load_url(&url)?,
        None => webview,
    };

    let webview = webview.build()?;
    Ok(webview)
}<|MERGE_RESOLUTION|>--- conflicted
+++ resolved
@@ -1,10 +1,6 @@
 use crate::{
     application::{App, AppProxy, InnerWebViewAttributes, InnerWindowAttributes},
-<<<<<<< HEAD
-    ApplicationProxy, Attributes, Callback, CustomProtocol, Error, Icon, Message, Result, WebView,
-=======
     ApplicationProxy, Attributes, CustomProtocol, Error, Icon, Message, Result, WebView,
->>>>>>> 56e6ffd9
     WebViewBuilder, WindowMessage, WindowProxy, RpcHandler,
 };
 #[cfg(target_os = "macos")]
@@ -108,15 +104,12 @@
     event_loop: EventLoop<Message>,
     event_loop_proxy: EventLoopProxy,
     pub(crate) rpc_handler: Option<Arc<RpcHandler>>,
-<<<<<<< HEAD
-=======
 }
 
 impl InnerApplication {
     pub fn is_empty(&self) -> bool {
         self.webviews.is_empty()
     }
->>>>>>> 56e6ffd9
 }
 
 impl App for InnerApplication {
