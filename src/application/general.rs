--- conflicted
+++ resolved
@@ -1,12 +1,7 @@
 use crate::{
     application::{App, AppProxy, InnerWebViewAttributes, InnerWindowAttributes},
-<<<<<<< HEAD
-    ApplicationProxy, Attributes, Callback, CustomProtocol, Error, Icon, Message, Result, WebView,
-    WebViewBuilder, WindowMessage, WindowProxy, RpcHandler, FileDropHandler
-=======
     ApplicationProxy, Attributes, CustomProtocol, Error, Icon, Message, Result, WebView,
-    WebViewBuilder, WindowMessage, WindowProxy, WindowRpcHandler,
->>>>>>> 25688de8
+    WebViewBuilder, WindowMessage, WindowProxy, WindowRpcHandler, FileDropHandler
 };
 #[cfg(target_os = "macos")]
 use winit::platform::macos::{ActivationPolicy, WindowBuilderExtMacOS};
@@ -110,11 +105,7 @@
     webviews: HashMap<WindowId, WebView>,
     event_loop: EventLoop<Message>,
     event_loop_proxy: EventLoopProxy,
-<<<<<<< HEAD
-    pub(crate) rpc_handler: Option<Arc<RpcHandler>>,
     pub(crate) file_drop_handler: Option<FileDropHandler>,
-=======
->>>>>>> 25688de8
 }
 
 impl App for InnerApplication {
@@ -128,11 +119,7 @@
             webviews: HashMap::new(),
             event_loop,
             event_loop_proxy: proxy,
-<<<<<<< HEAD
-            rpc_handler: None,
             file_drop_handler: None,
-=======
->>>>>>> 25688de8
         })
     }
 
@@ -148,17 +135,10 @@
         let webview = _create_webview(
             self.application_proxy(),
             window,
-<<<<<<< HEAD
-            callbacks,
             custom_protocol,
-            self.rpc_handler.clone(),
+            rpc_handler,
             (webview_attrs.file_drop_handler.clone(), self.file_drop_handler.clone()),
             webview_attrs,
-=======
-            webview_attrs,
-            custom_protocol,
-            rpc_handler,
->>>>>>> 25688de8
         )?;
         
         let id = webview.window().id();
@@ -175,11 +155,7 @@
     fn run(self) {
         let proxy = self.application_proxy();
         let mut windows = self.webviews;
-<<<<<<< HEAD
-        let rpc_handler = self.rpc_handler.clone();
         let file_drop_handler_override = self.file_drop_handler;
-=======
->>>>>>> 25688de8
         self.event_loop.run(move |event, event_loop, control_flow| {
             *control_flow = ControlFlow::Wait;
 
@@ -208,17 +184,10 @@
                         let webview = _create_webview(
                             proxy.clone(),
                             window,
-<<<<<<< HEAD
-                            callbacks,
                             custom_protocol,
-                            rpc_handler.clone(),
+                            rpc_handler,
                             (webview_attrs.file_drop_handler.clone(), file_drop_handler_override.clone()),
                             webview_attrs,
-=======
-                            webview_attrs,
-                            custom_protocol,
-                            rpc_handler,
->>>>>>> 25688de8
                         )
                         .unwrap();
                         let id = webview.window().id();
@@ -379,17 +348,10 @@
 fn _create_webview(
     proxy: InnerApplicationProxy,
     window: Window,
-<<<<<<< HEAD
-    callbacks: Option<Vec<Callback>>,
     custom_protocol: Option<CustomProtocol>,
-    rpc_handler: Option<Arc<RpcHandler>>,
+    rpc_handler: Option<WindowRpcHandler>,
     file_drop_handlers: (Option<FileDropHandler>, Option<FileDropHandler>),
     attributes: InnerWebViewAttributes,
-=======
-    attributes: InnerWebViewAttributes,
-    custom_protocol: Option<CustomProtocol>,
-    rpc_handler: Option<WindowRpcHandler>,
->>>>>>> 25688de8
 ) -> Result<WebView> {
     let window_id = window.id();
 
@@ -403,15 +365,6 @@
     }
 
     if let Some(rpc_handler) = rpc_handler {
-<<<<<<< HEAD
-        let rpc_proxy = WindowProxy::new(
-            ApplicationProxy {
-                inner: dispatcher.clone(),
-            },
-            window_id,
-        );
-        webview = webview.set_rpc_handler(rpc_proxy, rpc_handler);
-=======
         webview = webview.set_rpc_handler(Box::new(move |requests| {
             let proxy = WindowProxy::new(
                 ApplicationProxy {
@@ -421,7 +374,6 @@
             );
             rpc_handler(proxy, requests)
         }));
->>>>>>> 25688de8
     }
 
     webview = webview.set_file_drop_handlers(file_drop_handlers);
