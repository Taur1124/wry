<<<<<<< HEAD
use core::fmt;
use std::{borrow::Borrow, sync::{Arc, RwLock}};

=======
>>>>>>> 25688de8
#[cfg(not(target_os = "linux"))]
mod general;
#[cfg(not(target_os = "linux"))]
pub use general::WindowId;
#[cfg(not(target_os = "linux"))]
use general::{InnerApplication, InnerApplicationProxy};
#[cfg(target_os = "linux")]
mod gtkrs;
#[cfg(target_os = "linux")]
pub use gtkrs::WindowId;
#[cfg(target_os = "linux")]
use gtkrs::{InnerApplication, InnerApplicationProxy};
mod attributes;
pub use attributes::{Attributes, CustomProtocol, Icon, WindowRpcHandler};
pub(crate) use attributes::{InnerWebViewAttributes, InnerWindowAttributes};

use crate::Result;

<<<<<<< HEAD
use std::{fs::read, path::Path, sync::mpsc::Sender, path::PathBuf, cell::Cell};

use serde_json::Value;

/// Defines a Rust callback function which can be called on Javascript side.
pub struct Callback {
    /// Name of the callback function.
    pub name: String,
    /// The function itself takes three parameters and return a number as return value.
    ///
    /// [`WindowProxy`] can let you adjust the corresponding WebView window.
    ///
    /// The second parameter `i32` is a sequence number to count how many times this function has
    /// been called.
    ///
    /// The last vector is the actual list of arguments passed from the caller.
    ///
    /// The return value of the function is a number. Return `0` indicates the call is successful,
    /// and return others if not.
    pub function: Box<dyn FnMut(WindowProxy, i32, Vec<Value>) -> Result<()> + Send>,
}

impl std::fmt::Debug for Callback {
    fn fmt(&self, f: &mut std::fmt::Formatter<'_>) -> std::fmt::Result {
        f.debug_struct("Callback")
            .field("name", &self.name)
            .finish()
    }
}

pub struct CustomProtocol {
    pub name: String,
    pub handler: Box<dyn Fn(&str) -> Result<Vec<u8>> + Send>,
}

impl std::fmt::Debug for CustomProtocol {
    fn fmt(&self, f: &mut std::fmt::Formatter<'_>) -> std::fmt::Result {
        f.debug_struct("CustomProtocol")
            .field("name", &self.name)
            .finish()
    }
}

///	An icon used for the window title bar, taskbar, etc.
#[derive(Debug, Clone)]
pub struct Icon(pub(crate) Vec<u8>);

impl Icon {
    /// Creates an icon from the file.
    pub fn from_file<P: AsRef<Path>>(path: P) -> Result<Self> {
        Ok(Self(read(path)?))
    }
    /// Creates an icon from raw bytes.
    pub fn from_bytes<B: Into<Vec<u8>>>(bytes: B) -> Result<Self> {
        Ok(Self(bytes.into()))
    }
}

/// Attributes to use when creating a webview window.
#[derive(Debug, Clone)]
pub struct Attributes {
    /// Whether the window is resizable or not.
    ///
    /// The default is `true`.
    pub resizable: bool,

    /// The title of the window in the title bar.
    ///
    /// The default is `"wry"`.
    pub title: String,

    /// Whether the window should be maximized upon creation.
    ///
    /// The default is `false`.
    pub maximized: bool,

    /// Whether the window should be immediately visible upon creation.
    ///
    /// The default is `true`.
    pub visible: bool,

    /// Whether the WebView window should be transparent. If this is true, writing colors
    /// with alpha values different than `1.0` will produce a transparent window.
    ///
    /// The default is `false`.
    pub transparent: bool,

    /// Whether the window should have borders and bars.
    ///
    /// The default is `true`.
    pub decorations: bool,

    /// Whether the window should always be on top of other windows.
    ///
    /// The default is `false`.
    pub always_on_top: bool,

    /// The width of the window.
    ///
    /// The default is `800.0`.
    pub width: f64,

    /// The height of the window.
    ///
    /// The default is `600.0`.
    pub height: f64,

    /// The minimum width of the window.
    ///
    /// The default is `None`.
    pub min_width: Option<f64>,

    /// The minimum height of the window.
    ///
    /// The default is `None`.
    pub min_height: Option<f64>,

    /// The maximum width of the window.
    ///
    /// The default is `None`.
    pub max_width: Option<f64>,

    /// The maximum height of the window.
    ///
    /// The default is `None`.
    pub max_height: Option<f64>,

    /// The horizontal position of the window's top left corner.
    ///
    /// The default is `None`.
    pub x: Option<f64>,

    /// The vertical position of the window's top left corner.
    ///
    /// The default is `None`.
    pub y: Option<f64>,

    /// Whether to start the window in fullscreen or not.
    ///
    /// The default is `false`.
    pub fullscreen: bool,

    /// The window icon.
    ///
    /// The default is `None`.
    pub icon: Option<Icon>,

    /// Whether to hide the window icon in the taskbar/dock.
    ///
    /// The default is `false`
    pub skip_taskbar: bool,

    /// The URL to be loaded in the webview window.
    ///
    /// The default is `None`.
    pub url: Option<String>,

    /// Javascript Code to be initialized when loading new pages.
    ///
    /// The default is an empty vector.
    pub initialization_scripts: Vec<String>,

    /// A closure that will be executed when a file is dropped on the window.
    ///
    /// The default is `None`.
    pub file_drop_handler: Option<FileDropHandler>,
}

impl Attributes {
    fn split(self) -> (InnerWindowAttributes, InnerWebViewAttributes) {
        (
            InnerWindowAttributes {
                resizable: self.resizable,
                title: self.title,
                maximized: self.maximized,
                visible: self.visible,
                transparent: self.transparent,
                decorations: self.decorations,
                always_on_top: self.always_on_top,
                width: self.width,
                height: self.height,
                min_width: self.min_width,
                min_height: self.min_height,
                max_width: self.max_width,
                max_height: self.max_height,
                x: self.x,
                y: self.y,
                fullscreen: self.fullscreen,
                icon: self.icon,
                skip_taskbar: self.skip_taskbar,
            },
            InnerWebViewAttributes {
                transparent: self.transparent,
                url: self.url,
                initialization_scripts: self.initialization_scripts,
                file_drop_handler: self.file_drop_handler,
            },
        )
    }
}

impl Default for Attributes {
    #[inline]
    fn default() -> Self {
        Self {
            resizable: true,
            title: "wry".to_owned(),
            maximized: false,
            visible: true,
            transparent: false,
            decorations: true,
            always_on_top: false,
            width: 800.0,
            height: 600.0,
            min_width: None,
            min_height: None,
            max_width: None,
            max_height: None,
            x: None,
            y: None,
            fullscreen: false,
            icon: None,
            skip_taskbar: false,
            url: None,
            initialization_scripts: vec![],
            file_drop_handler: None,
        }
    }
}

struct InnerWindowAttributes {
    resizable: bool,
    title: String,
    maximized: bool,
    visible: bool,
    transparent: bool,
    decorations: bool,
    always_on_top: bool,
    width: f64,
    height: f64,
    min_width: Option<f64>,
    min_height: Option<f64>,
    max_width: Option<f64>,
    max_height: Option<f64>,
    x: Option<f64>,
    y: Option<f64>,
    fullscreen: bool,
    icon: Option<Icon>,
    skip_taskbar: bool,
}

struct InnerWebViewAttributes {
    transparent: bool,
    url: Option<String>,
    initialization_scripts: Vec<String>,
    file_drop_handler: Option<FileDropHandler>,
}

=======
use std::sync::mpsc::Sender;

use serde_json::Value;

>>>>>>> 25688de8
/// Describes a message for a WebView window.
#[derive(Debug)]
pub enum WindowMessage {
    SetResizable(bool),
    SetTitle(String),
    Maximize,
    Unmaximize,
    Minimize,
    Unminimize,
    Show,
    Hide,
    Close,
    SetDecorations(bool),
    SetAlwaysOnTop(bool),
    SetWidth(f64),
    SetHeight(f64),
    Resize { width: f64, height: f64 },
    SetMinSize { min_width: f64, min_height: f64 },
    SetMaxSize { max_width: f64, max_height: f64 },
    SetX(f64),
    SetY(f64),
    SetPosition { x: f64, y: f64 },
    SetFullscreen(bool),
    SetIcon(Icon),
    EvaluationScript(String),
}

/// Describes a general message.
pub enum Message {
    Window(WindowId, WindowMessage),
    NewWindow(
        Attributes,
        Sender<WindowId>,
        Option<WindowRpcHandler>,
        Option<CustomProtocol>,
    ),
}

/// A proxy to sent custom messages to [`Application`].
///
/// This can be created by calling [`Application::application_proxy`].
#[derive(Clone)]
pub struct ApplicationProxy {
    inner: InnerApplicationProxy,
}

impl ApplicationProxy {
    /// Sends a message to the [`Application`] from which this proxy was created.
    ///
    /// Returns an Err if the associated EventLoop no longer exists.
    pub fn send_message(&self, message: Message) -> Result<()> {
        self.inner.send_message(message)
    }
    /// Adds another WebView window to the application. Returns its [`WindowProxy`] after created.
    pub fn add_window(&self, attributes: Attributes) -> Result<WindowProxy> {
        let id = self.inner.add_window(attributes, None, None)?;
        Ok(WindowProxy::new(self.clone(), id))
    }

    /// Adds another WebView window to the application with more configuration options. Returns its [`WindowProxy`] after created.
    pub fn add_window_with_configs(
        &self,
        attributes: Attributes,
        rpc_handler: Option<WindowRpcHandler>,
        custom_protocol: Option<CustomProtocol>,
    ) -> Result<WindowProxy> {
        let id = self
            .inner
            .add_window(attributes, rpc_handler, custom_protocol)?;
        Ok(WindowProxy::new(self.clone(), id))
    }
}

trait AppProxy {
    fn send_message(&self, message: Message) -> Result<()>;
    fn add_window(
        &self,
        attributes: Attributes,
        rpc_handler: Option<WindowRpcHandler>,
        custom_protocol: Option<CustomProtocol>,
    ) -> Result<WindowId>;
}

/// A proxy to customize its corresponding WebView window.
///
/// Whenever [`Application::add_window`] creates a WebView Window, it will return this for you. But
/// it can still be retrieved from [`Application::window_proxy`] in case you drop the window proxy
/// too early.
pub struct WindowProxy {
    proxy: ApplicationProxy,
    id: WindowId,
}

impl WindowProxy {
    fn new(proxy: ApplicationProxy, id: WindowId) -> Self {
        Self { proxy, id }
    }

    /// Gets the id of the WebView window.
    pub fn id(&self) -> WindowId {
        self.id
    }

    pub fn set_resizable(&self, resizable: bool) -> Result<()> {
        self.proxy.send_message(Message::Window(
            self.id,
            WindowMessage::SetResizable(resizable),
        ))
    }

    pub fn set_title<S: Into<String>>(&self, title: S) -> Result<()> {
        self.proxy.send_message(Message::Window(
            self.id,
            WindowMessage::SetTitle(title.into()),
        ))
    }

    pub fn maximize(&self) -> Result<()> {
        self.proxy
            .send_message(Message::Window(self.id, WindowMessage::Maximize))
    }
    pub fn unmaximize(&self) -> Result<()> {
        self.proxy
            .send_message(Message::Window(self.id, WindowMessage::Unmaximize))
    }

    pub fn minimize(&self) -> Result<()> {
        self.proxy
            .send_message(Message::Window(self.id, WindowMessage::Minimize))
    }

    pub fn unminimize(&self) -> Result<()> {
        self.proxy
            .send_message(Message::Window(self.id, WindowMessage::Unminimize))
    }

    pub fn show(&self) -> Result<()> {
        self.proxy
            .send_message(Message::Window(self.id, WindowMessage::Show))
    }

    pub fn hide(&self) -> Result<()> {
        self.proxy
            .send_message(Message::Window(self.id, WindowMessage::Hide))
    }

    pub fn close(&self) -> Result<()> {
        self.proxy
            .send_message(Message::Window(self.id, WindowMessage::Close))
    }

    pub fn set_decorations(&self, decorations: bool) -> Result<()> {
        self.proxy.send_message(Message::Window(
            self.id,
            WindowMessage::SetDecorations(decorations),
        ))
    }

    pub fn set_always_on_top(&self, always_on_top: bool) -> Result<()> {
        self.proxy.send_message(Message::Window(
            self.id,
            WindowMessage::SetAlwaysOnTop(always_on_top),
        ))
    }

    pub fn set_width(&self, width: f64) -> Result<()> {
        self.proxy
            .send_message(Message::Window(self.id, WindowMessage::SetWidth(width)))
    }

    pub fn set_height(&self, height: f64) -> Result<()> {
        self.proxy
            .send_message(Message::Window(self.id, WindowMessage::SetHeight(height)))
    }

    pub fn resize(&self, width: f64, height: f64) -> Result<()> {
        self.proxy.send_message(Message::Window(
            self.id,
            WindowMessage::Resize { width, height },
        ))
    }

    pub fn set_min_size(&self, min_width: f64, min_height: f64) -> Result<()> {
        self.proxy.send_message(Message::Window(
            self.id,
            WindowMessage::SetMinSize {
                min_width,
                min_height,
            },
        ))
    }

    pub fn set_max_size(&self, max_width: f64, max_height: f64) -> Result<()> {
        self.proxy.send_message(Message::Window(
            self.id,
            WindowMessage::SetMaxSize {
                max_width,
                max_height,
            },
        ))
    }

    pub fn set_x(&self, x: f64) -> Result<()> {
        self.proxy
            .send_message(Message::Window(self.id, WindowMessage::SetX(x)))
    }

    pub fn set_y(&self, y: f64) -> Result<()> {
        self.proxy
            .send_message(Message::Window(self.id, WindowMessage::SetY(y)))
    }

    pub fn set_position(&self, x: f64, y: f64) -> Result<()> {
        self.proxy.send_message(Message::Window(
            self.id,
            WindowMessage::SetPosition { x, y },
        ))
    }

    pub fn set_fullscreen(&self, fullscreen: bool) -> Result<()> {
        self.proxy.send_message(Message::Window(
            self.id,
            WindowMessage::SetFullscreen(fullscreen),
        ))
    }

    pub fn set_icon(&self, icon: Icon) -> Result<()> {
        self.proxy
            .send_message(Message::Window(self.id, WindowMessage::SetIcon(icon)))
    }

    pub fn evaluate_script<S: Into<String>>(&self, script: S) -> Result<()> {
        self.proxy.send_message(Message::Window(
            self.id,
            WindowMessage::EvaluationScript(script.into()),
        ))
    }
}

/// Provides a way to create and manage WebView windows.
///
/// Application is the main gateway of all WebView windows. You can simply call
/// [`Application::add_window`] to create a WebView embedded in a window and delegate to
/// [`Application`].
///
/// [`Application::run`] has to be called on the (main) thread who creates its [`Application`]. In
/// order to interact with application from other threads, [`Application::application_proxy`]
/// and [`Application::window_proxy`] allow you to retrieve their proxies for further management
/// when running the application.
pub struct Application {
    inner: InnerApplication,
}

impl Application {
    /// Builds a new application.
    ///
    /// ***For cross-platform compatibility, the [`Application`] must be created on the main thread.***
    /// Attempting to create the application on a different thread will usually result in unexpected
    /// behaviors and even panic. This restriction isn't strictly necessary on all platforms, but is
    /// imposed to eliminate any nasty surprises when porting to platforms that require it.
    pub fn new() -> Result<Self> {
        Ok(Self {
            inner: InnerApplication::new()?,
            //rpc_handler: None,
        })
    }

    /// Adds a WebView window to the application. Returns its [`WindowProxy`] after created.
    ///
    /// [`Attributes`] is the configuration struct for you to customize the window.
    ///
    /// To create a default window, you could just pass `.add_window(Default::default(), None)`.
    pub fn add_window(&mut self, attributes: Attributes) -> Result<WindowProxy> {
        let id = self.inner.create_webview(attributes, None, None)?;
        Ok(self.window_proxy(id))
    }

    /// Adds a WebView window to the application with more configuration options. Returns its [`WindowProxy`] after created.
    ///
    /// [`Attributes`] is the configuration struct for you to customize the window.
    ///
    /// [`Callback`] allows you to define rust function to be called on Javascript side for its window.
    ///
    /// [`CustomProtocol`] allows you to define custom URL scheme to handle actions like loading
    /// assets.
    ///
    /// To create a default window, you could just pass `.add_window(Default::default(), None)`.
    pub fn add_window_with_configs(
        &mut self,
        attributes: Attributes,
        handler: Option<WindowRpcHandler>,
        custom_protocol: Option<CustomProtocol>,
    ) -> Result<WindowProxy> {
        let id = self
            .inner
            .create_webview(attributes, handler, custom_protocol)?;
        Ok(self.window_proxy(id))
    }

    /// Returns a [`ApplicationProxy`] for you to manage the application from other threads.
    pub fn application_proxy(&self) -> ApplicationProxy {
        ApplicationProxy {
            inner: self.inner.application_proxy(),
            //rpc_handler: self.inner.
        }
    }

    /// Returns the [`WindowProxy`] with given `WindowId`.
    pub fn window_proxy(&self, window_id: WindowId) -> WindowProxy {
        WindowProxy::new(self.application_proxy(), window_id)
    }

<<<<<<< HEAD
    /// Set an RPC message handler.
    pub fn set_rpc_handler(&mut self, handler: RpcHandler) {
        // TODO: detect if webviews already exist and panic
        // TODO: because this should be set before callling add_window().

        self.inner.rpc_handler = Some(Arc::new(handler));
    }

    /// Set a file drop handler.
    pub fn set_file_drop_handler(&mut self, handler: FileDropHandler) {
        self.inner.file_drop_handler = Some(handler);
    }

=======
>>>>>>> 25688de8
    /// Consume the application and start running it. This will hijack the main thread and iterate
    /// its event loop. To further control the application after running, [`ApplicationProxy`] and
    /// [`WindowProxy`] allow you to do so on other threads.
    pub fn run(self) {
        self.inner.run()
    }
}

trait App: Sized {
    type Proxy: AppProxy;
    type Id: Copy;

    fn new() -> Result<Self>;

    fn create_webview(
        &mut self,
        attributes: Attributes,
        rpc_handler: Option<WindowRpcHandler>,
        custom_protocol: Option<CustomProtocol>,
    ) -> Result<Self::Id>;

    fn application_proxy(&self) -> Self::Proxy;

    fn run(self);
<<<<<<< HEAD
}

pub(crate) const RPC_CALLBACK_NAME: &str = "__rpc__";
const RPC_VERSION: &str = "2.0";

/// Function call from Javascript.
///
/// If the callback name matches the name for an RPC handler
/// the payload should be passed to the handler transparently.
///
/// Otherwise attempt to find a `Callback` with the same name
/// and pass it the payload `params`.
#[derive(Debug, Serialize, Deserialize)]
pub struct FuncCall {
    pub(crate) callback: String,
    pub(crate) payload: RpcRequest,
}

/// RPC request message.
#[derive(Debug, Serialize, Deserialize)]
pub struct RpcRequest {
    jsonrpc: String,
    pub id: Option<Value>,
    pub method: String,
    pub params: Option<Value>,
}

/// RPC response message.
#[derive(Debug, Serialize, Deserialize)]
pub struct RpcResponse {
    jsonrpc: String,
    pub(crate) id: Option<Value>,
    pub(crate) result: Option<Value>,
    pub(crate) error: Option<Value>,
}

impl RpcResponse {

    /// Create a new result response.
    pub fn new_result(id: Option<Value>, result: Option<Value>) -> Self {
        Self {
            jsonrpc: RPC_VERSION.to_string(),
            id, result,
            error: None
        } 
    }

    /// Create a new error response.
    pub fn new_error(id: Option<Value>, error: Option<Value>) -> Self {
        Self {
            jsonrpc: RPC_VERSION.to_string(),
            id, error,
            result: None
        } 
    }
}

#[derive(Debug, Serialize, Clone)]
/// The status of a file drop event.
pub enum FileDropStatus {
    /// The file(s) have been dragged onto the window, but have not been dropped yet.
    Hovered(Vec<PathBuf>),

    /// The file(s) have been dropped onto the window.
    Dropped(Vec<PathBuf>),

    /// The file(s) drop was aborted.
    Cancelled(Vec<PathBuf>),
}

/// This needs to be defined because internally the respective events do not always yield a PathBuf.
/// We can easily remember what was cancelled though, as Hovered and Dropped events will always yield a PathBuf which we will save ourselves for later reference.
pub(crate) enum FileDropEvent {
    Hovered,
    Dropped,
    Cancelled
}

#[derive(Clone)]
pub struct FileDropHandler {
    f: Arc<Box<dyn Fn(FileDropStatus) -> bool + Send + Sync + 'static>>
}
impl FileDropHandler {
    /// Initializes a new file drop handler.
    /// Example: FileDropHandler:new(|status: FileDropStatus| ...)
    pub fn new<T>(f: T) -> FileDropHandler
    where
        T: Fn(FileDropStatus) -> bool + Send + Sync + 'static
    {
        FileDropHandler { f: Arc::new(Box::new(f)) }
    }

    pub fn call(&self, status: FileDropStatus) -> bool {
        (self.f)(status)
    }
}
impl fmt::Debug for FileDropHandler {
    fn fmt(&self, f: &mut fmt::Formatter<'_>) -> fmt::Result {
        write!(f, "FileDropHandler")
    }
}

pub(crate) struct FileDropController {
    pub(crate) handlers: (Option<FileDropHandler>, Option<FileDropHandler>),
    pub(crate) active_file_drop: Cell<Option<FileDropStatus>>
}
impl FileDropController {
    pub(crate) fn new(handlers: (Option<FileDropHandler>, Option<FileDropHandler>)) -> FileDropController {
        debug_assert!(handlers.0.is_some() || handlers.1.is_some(), "Tried to create a FileDropController with no file drop handlers!");
        FileDropController {
            handlers,
            active_file_drop: Cell::new(None)
        }
    }

    /// Called when a file drop event occurs. Bubbles the event up to the handler.
    /// Return true to prevent the OS' default action for the file drop.
    pub(crate) fn file_drop(&self, event: FileDropEvent, paths: Option<Vec<PathBuf>>) -> bool {
        let new_status;

        match event {
            FileDropEvent::Hovered => {
                let paths = match paths {
                    Some(paths) => {
                        if paths.is_empty() { panic!("A file drop hover event MUST provide a list of PathBufs!") } 
                        paths
                    },
                    None => panic!("A file drop hover event MUST provide a list of PathBufs!")
                };
                new_status = FileDropStatus::Hovered(paths);
            },
            _ => {
                let paths = match paths {
                    Some(paths) => paths,
                    None => {
                        if let Some(status) = self.active_file_drop.take() {
                            match status {
                                FileDropStatus::Hovered(paths) => paths,
                                FileDropStatus::Dropped(paths) => paths,
                                FileDropStatus::Cancelled(paths) => paths
                            }
                        } else {
                            debug_assert!(false, "Received a file drop event, but no list of files could be retrieved from memory!");
                            return false;
                        }
                    }
                };
                match event {
                    FileDropEvent::Dropped => new_status = FileDropStatus::Dropped(paths),
                    FileDropEvent::Cancelled => new_status = FileDropStatus::Cancelled(paths),
                    _ => {
                        // Required so the compiler doesn't think new_status can be uninitialized.
                        new_status = FileDropStatus::Cancelled(paths);
                        panic!();
                    }
                }
            }
        }

        self.active_file_drop.set(Some(new_status.clone()));
        self.call(new_status)
    }

    fn call(&self, status: FileDropStatus) -> bool {
        // Kind of silly, but the most memory efficient
        let mut prevent_default = false;
        match self.handlers.0 {
            Some(ref webview_file_drop_handler) => {
                match self.handlers.1 {
                    Some(ref app_file_drop_handler) => {
                        prevent_default = webview_file_drop_handler.call(status.clone()) | app_file_drop_handler.call(status);
                    },
                    None => prevent_default = webview_file_drop_handler.call(status)
                }
            },
            None => {
                match self.handlers.1 {
                    Some(ref app_file_drop_handler) => prevent_default = app_file_drop_handler.call(status),
                    None => {}
                }
            }
        }
        prevent_default
    }
=======
>>>>>>> 25688de8
}<|MERGE_RESOLUTION|>--- conflicted
+++ resolved
@@ -1,9 +1,3 @@
-<<<<<<< HEAD
-use core::fmt;
-use std::{borrow::Borrow, sync::{Arc, RwLock}};
-
-=======
->>>>>>> 25688de8
 #[cfg(not(target_os = "linux"))]
 mod general;
 #[cfg(not(target_os = "linux"))]
@@ -22,271 +16,11 @@
 
 use crate::Result;
 
-<<<<<<< HEAD
-use std::{fs::read, path::Path, sync::mpsc::Sender, path::PathBuf, cell::Cell};
+use std::{sync::{mpsc::Sender, Arc}, cell::Cell, path::PathBuf};
+use core::fmt;
 
 use serde_json::Value;
 
-/// Defines a Rust callback function which can be called on Javascript side.
-pub struct Callback {
-    /// Name of the callback function.
-    pub name: String,
-    /// The function itself takes three parameters and return a number as return value.
-    ///
-    /// [`WindowProxy`] can let you adjust the corresponding WebView window.
-    ///
-    /// The second parameter `i32` is a sequence number to count how many times this function has
-    /// been called.
-    ///
-    /// The last vector is the actual list of arguments passed from the caller.
-    ///
-    /// The return value of the function is a number. Return `0` indicates the call is successful,
-    /// and return others if not.
-    pub function: Box<dyn FnMut(WindowProxy, i32, Vec<Value>) -> Result<()> + Send>,
-}
-
-impl std::fmt::Debug for Callback {
-    fn fmt(&self, f: &mut std::fmt::Formatter<'_>) -> std::fmt::Result {
-        f.debug_struct("Callback")
-            .field("name", &self.name)
-            .finish()
-    }
-}
-
-pub struct CustomProtocol {
-    pub name: String,
-    pub handler: Box<dyn Fn(&str) -> Result<Vec<u8>> + Send>,
-}
-
-impl std::fmt::Debug for CustomProtocol {
-    fn fmt(&self, f: &mut std::fmt::Formatter<'_>) -> std::fmt::Result {
-        f.debug_struct("CustomProtocol")
-            .field("name", &self.name)
-            .finish()
-    }
-}
-
-///	An icon used for the window title bar, taskbar, etc.
-#[derive(Debug, Clone)]
-pub struct Icon(pub(crate) Vec<u8>);
-
-impl Icon {
-    /// Creates an icon from the file.
-    pub fn from_file<P: AsRef<Path>>(path: P) -> Result<Self> {
-        Ok(Self(read(path)?))
-    }
-    /// Creates an icon from raw bytes.
-    pub fn from_bytes<B: Into<Vec<u8>>>(bytes: B) -> Result<Self> {
-        Ok(Self(bytes.into()))
-    }
-}
-
-/// Attributes to use when creating a webview window.
-#[derive(Debug, Clone)]
-pub struct Attributes {
-    /// Whether the window is resizable or not.
-    ///
-    /// The default is `true`.
-    pub resizable: bool,
-
-    /// The title of the window in the title bar.
-    ///
-    /// The default is `"wry"`.
-    pub title: String,
-
-    /// Whether the window should be maximized upon creation.
-    ///
-    /// The default is `false`.
-    pub maximized: bool,
-
-    /// Whether the window should be immediately visible upon creation.
-    ///
-    /// The default is `true`.
-    pub visible: bool,
-
-    /// Whether the WebView window should be transparent. If this is true, writing colors
-    /// with alpha values different than `1.0` will produce a transparent window.
-    ///
-    /// The default is `false`.
-    pub transparent: bool,
-
-    /// Whether the window should have borders and bars.
-    ///
-    /// The default is `true`.
-    pub decorations: bool,
-
-    /// Whether the window should always be on top of other windows.
-    ///
-    /// The default is `false`.
-    pub always_on_top: bool,
-
-    /// The width of the window.
-    ///
-    /// The default is `800.0`.
-    pub width: f64,
-
-    /// The height of the window.
-    ///
-    /// The default is `600.0`.
-    pub height: f64,
-
-    /// The minimum width of the window.
-    ///
-    /// The default is `None`.
-    pub min_width: Option<f64>,
-
-    /// The minimum height of the window.
-    ///
-    /// The default is `None`.
-    pub min_height: Option<f64>,
-
-    /// The maximum width of the window.
-    ///
-    /// The default is `None`.
-    pub max_width: Option<f64>,
-
-    /// The maximum height of the window.
-    ///
-    /// The default is `None`.
-    pub max_height: Option<f64>,
-
-    /// The horizontal position of the window's top left corner.
-    ///
-    /// The default is `None`.
-    pub x: Option<f64>,
-
-    /// The vertical position of the window's top left corner.
-    ///
-    /// The default is `None`.
-    pub y: Option<f64>,
-
-    /// Whether to start the window in fullscreen or not.
-    ///
-    /// The default is `false`.
-    pub fullscreen: bool,
-
-    /// The window icon.
-    ///
-    /// The default is `None`.
-    pub icon: Option<Icon>,
-
-    /// Whether to hide the window icon in the taskbar/dock.
-    ///
-    /// The default is `false`
-    pub skip_taskbar: bool,
-
-    /// The URL to be loaded in the webview window.
-    ///
-    /// The default is `None`.
-    pub url: Option<String>,
-
-    /// Javascript Code to be initialized when loading new pages.
-    ///
-    /// The default is an empty vector.
-    pub initialization_scripts: Vec<String>,
-
-    /// A closure that will be executed when a file is dropped on the window.
-    ///
-    /// The default is `None`.
-    pub file_drop_handler: Option<FileDropHandler>,
-}
-
-impl Attributes {
-    fn split(self) -> (InnerWindowAttributes, InnerWebViewAttributes) {
-        (
-            InnerWindowAttributes {
-                resizable: self.resizable,
-                title: self.title,
-                maximized: self.maximized,
-                visible: self.visible,
-                transparent: self.transparent,
-                decorations: self.decorations,
-                always_on_top: self.always_on_top,
-                width: self.width,
-                height: self.height,
-                min_width: self.min_width,
-                min_height: self.min_height,
-                max_width: self.max_width,
-                max_height: self.max_height,
-                x: self.x,
-                y: self.y,
-                fullscreen: self.fullscreen,
-                icon: self.icon,
-                skip_taskbar: self.skip_taskbar,
-            },
-            InnerWebViewAttributes {
-                transparent: self.transparent,
-                url: self.url,
-                initialization_scripts: self.initialization_scripts,
-                file_drop_handler: self.file_drop_handler,
-            },
-        )
-    }
-}
-
-impl Default for Attributes {
-    #[inline]
-    fn default() -> Self {
-        Self {
-            resizable: true,
-            title: "wry".to_owned(),
-            maximized: false,
-            visible: true,
-            transparent: false,
-            decorations: true,
-            always_on_top: false,
-            width: 800.0,
-            height: 600.0,
-            min_width: None,
-            min_height: None,
-            max_width: None,
-            max_height: None,
-            x: None,
-            y: None,
-            fullscreen: false,
-            icon: None,
-            skip_taskbar: false,
-            url: None,
-            initialization_scripts: vec![],
-            file_drop_handler: None,
-        }
-    }
-}
-
-struct InnerWindowAttributes {
-    resizable: bool,
-    title: String,
-    maximized: bool,
-    visible: bool,
-    transparent: bool,
-    decorations: bool,
-    always_on_top: bool,
-    width: f64,
-    height: f64,
-    min_width: Option<f64>,
-    min_height: Option<f64>,
-    max_width: Option<f64>,
-    max_height: Option<f64>,
-    x: Option<f64>,
-    y: Option<f64>,
-    fullscreen: bool,
-    icon: Option<Icon>,
-    skip_taskbar: bool,
-}
-
-struct InnerWebViewAttributes {
-    transparent: bool,
-    url: Option<String>,
-    initialization_scripts: Vec<String>,
-    file_drop_handler: Option<FileDropHandler>,
-}
-
-=======
-use std::sync::mpsc::Sender;
-
-use serde_json::Value;
-
->>>>>>> 25688de8
 /// Describes a message for a WebView window.
 #[derive(Debug)]
 pub enum WindowMessage {
@@ -599,22 +333,11 @@
         WindowProxy::new(self.application_proxy(), window_id)
     }
 
-<<<<<<< HEAD
-    /// Set an RPC message handler.
-    pub fn set_rpc_handler(&mut self, handler: RpcHandler) {
-        // TODO: detect if webviews already exist and panic
-        // TODO: because this should be set before callling add_window().
-
-        self.inner.rpc_handler = Some(Arc::new(handler));
-    }
-
     /// Set a file drop handler.
     pub fn set_file_drop_handler(&mut self, handler: FileDropHandler) {
         self.inner.file_drop_handler = Some(handler);
     }
 
-=======
->>>>>>> 25688de8
     /// Consume the application and start running it. This will hijack the main thread and iterate
     /// its event loop. To further control the application after running, [`ApplicationProxy`] and
     /// [`WindowProxy`] allow you to do so on other threads.
@@ -639,62 +362,6 @@
     fn application_proxy(&self) -> Self::Proxy;
 
     fn run(self);
-<<<<<<< HEAD
-}
-
-pub(crate) const RPC_CALLBACK_NAME: &str = "__rpc__";
-const RPC_VERSION: &str = "2.0";
-
-/// Function call from Javascript.
-///
-/// If the callback name matches the name for an RPC handler
-/// the payload should be passed to the handler transparently.
-///
-/// Otherwise attempt to find a `Callback` with the same name
-/// and pass it the payload `params`.
-#[derive(Debug, Serialize, Deserialize)]
-pub struct FuncCall {
-    pub(crate) callback: String,
-    pub(crate) payload: RpcRequest,
-}
-
-/// RPC request message.
-#[derive(Debug, Serialize, Deserialize)]
-pub struct RpcRequest {
-    jsonrpc: String,
-    pub id: Option<Value>,
-    pub method: String,
-    pub params: Option<Value>,
-}
-
-/// RPC response message.
-#[derive(Debug, Serialize, Deserialize)]
-pub struct RpcResponse {
-    jsonrpc: String,
-    pub(crate) id: Option<Value>,
-    pub(crate) result: Option<Value>,
-    pub(crate) error: Option<Value>,
-}
-
-impl RpcResponse {
-
-    /// Create a new result response.
-    pub fn new_result(id: Option<Value>, result: Option<Value>) -> Self {
-        Self {
-            jsonrpc: RPC_VERSION.to_string(),
-            id, result,
-            error: None
-        } 
-    }
-
-    /// Create a new error response.
-    pub fn new_error(id: Option<Value>, error: Option<Value>) -> Self {
-        Self {
-            jsonrpc: RPC_VERSION.to_string(),
-            id, error,
-            result: None
-        } 
-    }
 }
 
 #[derive(Debug, Serialize, Clone)]
@@ -824,6 +491,4 @@
         }
         prevent_default
     }
-=======
->>>>>>> 25688de8
 }