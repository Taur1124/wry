--- conflicted
+++ resolved
@@ -2,11 +2,9 @@
 
 use std::{fs::read, path::Path};
 
-<<<<<<< HEAD
 #[cfg(feature = "file-drop")]
 use crate::FileDropHandler;
 
-=======
 /// The RPC handler to Communicate between the host Rust code and Javascript on webview.
 ///
 /// The communication is done via [JSON-RPC](https://www.jsonrpc.org).
@@ -67,7 +65,6 @@
 ///   return window.rpc.call(arguments.callee.name, Array.prototype.slice(arguments, 0));
 /// }
 /// ```
->>>>>>> 94f62fae
 pub type WindowRpcHandler = Box<dyn Fn(WindowProxy, RpcRequest) -> Option<RpcResponse> + Send>;
 
 pub struct CustomProtocol {
