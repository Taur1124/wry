--- conflicted
+++ resolved
@@ -112,11 +112,7 @@
   ) -> Result<Self> {
     let _ = unsafe { CoInitializeEx(None, COINIT_APARTMENTTHREADED) };
 
-<<<<<<< HEAD
-    let (hwnd, size) = Self::create_container_hwnd(parent, &attributes, is_child)?;
-=======
     let hwnd = Self::create_container_hwnd(parent, &attributes, is_child)?;
->>>>>>> 93eddc31
 
     let drop_handler = attributes.drag_drop_handler.take();
     let bounds = attributes.bounds;
@@ -126,10 +122,6 @@
     let webview = Self::init_webview(
       parent,
       hwnd,
-<<<<<<< HEAD
-      size,
-=======
->>>>>>> 93eddc31
       attributes,
       &env,
       &controller,
@@ -163,11 +155,7 @@
     parent: HWND,
     attributes: &WebViewAttributes,
     is_child: bool,
-<<<<<<< HEAD
-  ) -> Result<(HWND, (i32, i32))> {
-=======
   ) -> Result<HWND> {
->>>>>>> 93eddc31
     unsafe extern "system" fn default_window_proc(
       hwnd: HWND,
       msg: u32,
@@ -242,9 +230,6 @@
       )
     };
 
-<<<<<<< HEAD
-    Ok((hwnd, (width, height)))
-=======
     unsafe {
       SetWindowPos(
         hwnd,
@@ -258,7 +243,6 @@
     }?;
 
     Ok(hwnd)
->>>>>>> 93eddc31
   }
 
   #[inline]
@@ -302,16 +286,8 @@
 
       arguments
     });
-<<<<<<< HEAD
+
     let additional_browser_args = HSTRING::from(additional_browser_args);
-    let additional_browser_args = PCWSTR::from_raw(additional_browser_args.as_ptr());
-
-    let data_directory = data_directory.map(HSTRING::from);
-    let data_directory = data_directory.map(|d| PCWSTR::from_raw(d.as_ptr()));
-=======
-
-    let additional_browser_args = HSTRING::from(additional_browser_args);
->>>>>>> 93eddc31
 
     let (tx, rx) = mpsc::channel();
     CreateCoreWebView2EnvironmentCompletedHandler::wait_for_async_operation(
@@ -389,10 +365,6 @@
   fn init_webview(
     parent: HWND,
     hwnd: HWND,
-<<<<<<< HEAD
-    bounds: (i32, i32),
-=======
->>>>>>> 93eddc31
     mut attributes: WebViewAttributes,
     env: &ICoreWebView2Environment,
     controller: &ICoreWebView2Controller,
@@ -501,19 +473,11 @@
         load_url_with_headers(&webview, env, &url, headers)?;
       } else {
         let url = HSTRING::from(url);
-<<<<<<< HEAD
-        unsafe { webview.Navigate(PCWSTR::from_raw(url.as_ptr()))? };
-      }
-    } else if let Some(html) = attributes.html {
-      let html = HSTRING::from(html);
-      unsafe { webview.NavigateToString(PCWSTR::from_raw(html.as_ptr()))? };
-=======
         unsafe { webview.Navigate(&url)? };
       }
     } else if let Some(html) = attributes.html {
       let html = HSTRING::from(html);
       unsafe { webview.NavigateToString(&html)? };
->>>>>>> 93eddc31
     }
 
     // Subclass parent for resizing and focus
@@ -522,16 +486,6 @@
     }
 
     unsafe {
-<<<<<<< HEAD
-      controller.SetBounds(RECT {
-        left: 0,
-        top: 0,
-        right: bounds.0,
-        bottom: bounds.1,
-      })?;
-
-=======
->>>>>>> 93eddc31
       controller.SetIsVisible(attributes.visible)?;
 
       if attributes.focused {
@@ -557,11 +511,7 @@
     if let Some(user_agent) = &attributes.user_agent {
       let settings2: ICoreWebView2Settings2 = webview.Settings()?.cast()?;
       let user_agent = HSTRING::from(user_agent);
-<<<<<<< HEAD
-      settings2.SetUserAgent(PCWSTR::from_raw(user_agent.as_ptr()))?;
-=======
       settings2.SetUserAgent(&user_agent)?;
->>>>>>> 93eddc31
     }
 
     if !pl_attrs.browser_accelerator_keys {
@@ -760,14 +710,8 @@
 
             if download_started_handler(uri, &mut path) {
               let simplified = dunce::simplified(&path);
-<<<<<<< HEAD
-              let path = HSTRING::from(simplified.as_os_str());
-              let result_file_path = PCWSTR::from_raw(path.as_ptr());
-              args.SetResultFilePath(result_file_path)?;
-=======
               let path = HSTRING::from(simplified);
               args.SetResultFilePath(&path)?;
->>>>>>> 93eddc31
               args.SetHandled(true)?;
             } else {
               args.SetCancel(true)?;
@@ -840,14 +784,7 @@
       // WebView2 supports non-standard protocols only on Windows 10+, so we have to use this workaround
       // See https://github.com/MicrosoftEdge/WebView2Feedback/issues/73
       let filter = HSTRING::from(format!("{scheme}://{name}.*"));
-<<<<<<< HEAD
-      webview.AddWebResourceRequestedFilter(
-        PCWSTR::from_raw(filter.as_ptr()),
-        COREWEBVIEW2_WEB_RESOURCE_CONTEXT_ALL,
-      )?;
-=======
       webview.AddWebResourceRequestedFilter(&filter, COREWEBVIEW2_WEB_RESOURCE_CONTEXT_ALL)?;
->>>>>>> 93eddc31
     }
 
     let env = env.clone();
@@ -1039,16 +976,7 @@
     let status_code = status.as_u16();
     let status = HSTRING::from(status.canonical_reason().unwrap_or("Bad Request"));
     let error = HSTRING::from(err.to_string());
-<<<<<<< HEAD
-    env.CreateWebResourceResponse(
-      None,
-      status_code as i32,
-      PCWSTR::from_raw(status.as_ptr()),
-      PCWSTR::from_raw(error.as_ptr()),
-    )
-=======
     env.CreateWebResourceResponse(None, status_code as i32, &status, &error)
->>>>>>> 93eddc31
   }
 
   #[inline]
@@ -1145,21 +1073,13 @@
         let _ = (*controller).NotifyParentWindowPositionChanged();
       }
 
-<<<<<<< HEAD
-      msg if msg == win32wm::WM_DESTROY || msg == PARENT_DESTROY_MESSAGE => {
-=======
       msg if msg == WM_DESTROY || msg == PARENT_DESTROY_MESSAGE => {
->>>>>>> 93eddc31
         // check if `dwrefdata` is null to avoid double-freeing the controller
         if !(dwrefdata as *mut ()).is_null() {
           drop(Box::from_raw(dwrefdata as *mut ICoreWebView2Controller));
 
           // update `dwrefdata` to null to avoid double-freeing the controller
-<<<<<<< HEAD
-          SetWindowSubclass(
-=======
           let _ = SetWindowSubclass(
->>>>>>> 93eddc31
             hwnd,
             Some(Self::parent_subclass_proc),
             PARENT_SUBCLASS_ID as _,
@@ -1206,10 +1126,6 @@
     AddScriptToExecuteOnDocumentCreatedCompletedHandler::wait_for_async_operation(
       Box::new(move |handler| unsafe {
         let js = HSTRING::from(js);
-<<<<<<< HEAD
-        let js = PCWSTR::from_raw(js.as_ptr());
-=======
->>>>>>> 93eddc31
         webview
           .AddScriptToExecuteOnDocumentCreated(&js, &handler)
           .map_err(Into::into)
@@ -1230,11 +1146,7 @@
       let span = tracing::debug_span!("wry::eval").entered();
       let js = HSTRING::from(js);
       webview.ExecuteScript(
-<<<<<<< HEAD
-        PCWSTR::from_raw(js.as_ptr()),
-=======
         &js,
->>>>>>> 93eddc31
         &ExecuteScriptCompletedHandler::create(Box::new(|_, res| {
           #[cfg(feature = "tracing")]
           drop(span);
@@ -1278,11 +1190,7 @@
 
   pub fn load_url(&self, url: &str) -> Result<()> {
     let url = HSTRING::from(url);
-<<<<<<< HEAD
-    unsafe { self.webview.Navigate(PCWSTR::from_raw(url.as_ptr())) }.map_err(Into::into)
-=======
     unsafe { self.webview.Navigate(&url) }.map_err(Into::into)
->>>>>>> 93eddc31
   }
 
   pub fn load_url_with_headers(&self, url: &str, headers: http::HeaderMap) -> Result<()> {
@@ -1357,8 +1265,6 @@
     Ok(())
   }
 
-<<<<<<< HEAD
-=======
   fn resize_to_parent(&self) -> crate::Result<()> {
     let mut rect = RECT::default();
     unsafe { GetClientRect(*self.parent.borrow(), &mut rect)? };
@@ -1368,7 +1274,6 @@
     self.set_bounds_inner((width, height).into(), (0, 0).into())
   }
 
->>>>>>> 93eddc31
   pub fn set_visible(&self, visible: bool) -> Result<()> {
     unsafe {
       let _ = ShowWindow(
@@ -1496,16 +1401,7 @@
   unsafe {
     let env = env.cast::<ICoreWebView2Environment9>()?;
     let method = HSTRING::from("GET");
-<<<<<<< HEAD
-    if let Ok(request) = env.CreateWebResourceRequest(
-      PCWSTR::from_raw(url.as_ptr()),
-      PCWSTR::from_raw(method.as_ptr()),
-      None,
-      PCWSTR::from_raw(headers_map.as_ptr()),
-    ) {
-=======
     if let Ok(request) = env.CreateWebResourceRequest(&url, &method, None, &headers_map) {
->>>>>>> 93eddc31
       let webview: ICoreWebView2_10 = webview.cast()?;
       webview.NavigateWithWebResourceRequest(&request)?;
     }
