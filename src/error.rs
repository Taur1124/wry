--- conflicted
+++ resolved
@@ -57,13 +57,10 @@
   #[cfg(target_os = "android")]
   #[error(transparent)]
   CrossBeamRecvError(#[from] crossbeam_channel::RecvError),
-<<<<<<< HEAD
   #[error("not on the main thread")]
-  NotMainThread
-=======
+  NotMainThread,
   #[error("Custom protocol task is invalid.")]
   CustomProtocolTaskInvalid,
   #[error("Failed to register URL scheme: {0}, could be due to invalid URL scheme or the scheme is already registered.")]
   UrlSchemeRegisterError(String),
->>>>>>> 93eddc31
 }