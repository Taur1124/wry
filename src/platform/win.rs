--- conflicted
+++ resolved
@@ -1,43 +1,12 @@
-<<<<<<< HEAD
-#[allow(dead_code)]
-mod bindings {
-    ::windows::include_bindings!();
-}
-
-use crate::platform::{
-    win::windows::{foundation::IAsyncOperation, storage::streams::IInputStream},
-    CALLBACKS, RPC,
-};
-=======
 use crate::platform::{CALLBACKS, RPC};
 use crate::webview::WV;
->>>>>>> 14fbc184
 use crate::Result;
 
-use bindings::windows;
 use std::{
-<<<<<<< HEAD
-    ffi::CString,
-    marker::{Send, Sync},
-    os::raw::{c_char, c_void},
-    ptr::{null, null_mut},
-};
-// use bindings::windows::*;
-// use bindings::windows::web::*;
-use ::windows::{implement, Abi, HString, Param, RuntimeType, BOOL};
-use bindings::windows::{
-    foundation::collections::*,
-    foundation::*,
-    storage::StorageFile,
-    web::ui::interop::*,
-    web::ui::*,
-    win32::{com::*, display_devices::*, system_services::*, windows_and_messaging::*},
-=======
     collections::hash_map::DefaultHasher,
     hash::{Hash, Hasher},
     os::raw::c_void,
     rc::Rc,
->>>>>>> 14fbc184
 };
 
 use once_cell::unsync::OnceCell;
@@ -50,42 +19,6 @@
     controller: Rc<OnceCell<Controller>>,
 }
 
-<<<<<<< HEAD
-#[implement(windows::web::IUriToStreamResolver)]
-#[derive(Debug)]
-struct CustomResolver(String);
-
-impl CustomResolver {
-    pub fn uri_to_stream_async<'a, T0__: Into<Param<'a, Uri>>>(
-        &self,
-        uri: T0__,
-    ) -> windows::Result<IAsyncOperation<IInputStream>> {
-        // TODO right now it only serves one file :(
-        StorageFile::get_file_from_path_async(self.0.as_str())?
-            .get()?
-            .open_sequential_read_async()
-    }
-}
-
-impl<'a> Into<windows::Param<'a, windows::web::IUriToStreamResolver>> for CustomResolver {
-    fn into(self) -> windows::Param<'a, windows::web::IUriToStreamResolver> {
-        ::windows::Param::Owned(self.into())
-    }
-}
-
-impl InnerWebView {
-    pub fn new(hwnd: *mut c_void) -> Result<Self> {
-        // Webview
-        let op = WebViewControlProcess::new()?
-            .create_web_view_control_async(hwnd as i64, Rect::default())?;
-
-        if op.status()? != AsyncStatus::Completed {
-            // Safety: System API is unsafe
-            let h = unsafe { CreateEventA(null_mut(), BOOL(0), BOOL(0), null()) };
-            let mut hs = h.clone();
-            op.set_completed(AsyncOperationCompletedHandler::new(move |_, _| {
-                // Safety: System API is unsafe
-=======
 impl WV for InnerWebView {
     type Window = Window;
 
@@ -119,7 +52,6 @@
                 }
 
                 // Safety: System calls are unsafe
->>>>>>> 14fbc184
                 unsafe {
                     let mut rect = std::mem::zeroed();
                     GetClientRect(hwnd, &mut rect);
@@ -188,55 +120,18 @@
         Ok(Self { controller })
     }
 
-<<<<<<< HEAD
-    pub fn init(&self, js: &str) -> Result<()> {
-        let script = String::from("(function(){") + js + "})();";
-        self.webview.add_initialize_script(script)?;
-        Ok(())
-    }
-
-    pub fn register_buffer_protocol<F: 'static + Fn(&str) -> Vec<u8>>(
-        &self,
-        protocol: String,
-        handler: F,
-    ) -> Result<()> {
-        Ok(())
-    }
-
-    pub fn eval(&self, js: &str) -> Result<()> {
-        let cstring = CString::new(js)?;
-        // Safety: Create IVector from Winrt/C++
-        let x: IVector<HString> = unsafe { IVector::from_abi(ivector(cstring.as_ptr()))? };
-        self.webview.invoke_script_async("eval", x)?;
-=======
     fn eval(&self, js: &str) -> Result<()> {
         if let Some(c) = self.controller.get() {
             let webview = c.get_webview()?;
             webview.execute_script(js, |_| (Ok(())))?;
         }
->>>>>>> 14fbc184
         Ok(())
     }
 }
 
-<<<<<<< HEAD
-    pub fn navigate_to_custom_uri(&self, identifier: &str, path: &str) -> Result<()> {
-        let res = CustomResolver(std::env::current_dir().unwrap().join(path).to_string_lossy().to_string());
-        let uri = self.webview.build_local_stream_uri(identifier, path)?;
-        Ok(self.webview.navigate_to_local_stream_uri(uri, res)?)
-    }
-
-    pub fn navigate_to_string(&self, url: &str) -> Result<()> {
-        Ok(self.webview.navigate_to_string(url)?)
-    }
-
-    pub fn resize(&self, hwnd: *mut c_void) {
-        let wnd = HWND(hwnd as isize);
-=======
 impl InnerWebView {
     pub fn resize(&self, hwnd: *mut c_void) -> Result<()> {
         let hwnd = hwnd as HWND;
->>>>>>> 14fbc184
 
         // Safety: System calls are unsafe
         unsafe {
