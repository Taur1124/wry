use crate::platform::{CALLBACKS, RPC};
use crate::webview::WV;
use crate::Result;

use std::{
    collections::hash_map::DefaultHasher,
    hash::{Hash, Hasher},
    os::raw::c_void,
    rc::Rc,
};

use once_cell::unsync::OnceCell;
use url::Url;
use webview2::{Controller, PermissionKind, PermissionState};
use winapi::{shared::windef::HWND, um::winuser::GetClientRect};
use winit::{platform::windows::WindowExtWindows, window::Window};

pub struct InnerWebView {
<<<<<<< HEAD
    controller: Rc<OnceCell<Controller>>,
=======
    webview: WebViewControl,
}

#[implement(windows::web::IUriToStreamResolver)]
#[derive(Debug)]
struct CustomResolver(String);

impl CustomResolver {
    pub fn uri_to_stream_async(
        &self,
        uri: &Option<Uri>,
    ) -> windows::Result<IAsyncOperation<IInputStream>> {
        dbg!(uri);
        // TODO right now it only serves one file :(
        StorageFile::get_file_from_path_async(self.0.as_str())?
            .get()?
            .open_sequential_read_async()
    }
}

impl<'a> Into<windows::Param<'a, windows::web::IUriToStreamResolver>> for CustomResolver {
    fn into(self) -> windows::Param<'a, windows::web::IUriToStreamResolver> {
        ::windows::Param::Owned(self.into())
    }
>>>>>>> 89e7b877
}

impl WV for InnerWebView {
    type Window = Window;

    fn new<F: 'static + Fn(&str) -> Result<Vec<u8>>>(
        window: &Window,
        debug: bool,
        scripts: Vec<String>,
        url: Option<Url>,
        transparent: bool,
        custom_protocol: Option<(String, F)>,
    ) -> Result<Self> {
        let controller: Rc<OnceCell<Controller>> = Rc::new(OnceCell::new());
        let mut hasher = DefaultHasher::new();
        window.id().hash(&mut hasher);
        let window_id = hasher.finish() as i64;
        let hwnd = window.hwnd() as HWND;
        let controller_clone = controller.clone();

        // Webview controller
        webview2::EnvironmentBuilder::new().build(move |env| {
            let env = env?;
            let env_ = env.clone();
            env.create_controller(hwnd, move |controller| {
                let controller = controller?;
                let w = controller.get_webview()?;
    
                // Enable sensible defaults
                let settings = w.get_settings()?;
                settings.put_is_status_bar_enabled(false)?;
                settings.put_are_default_context_menus_enabled(true)?;
                settings.put_is_zoom_control_enabled(false)?;
                if debug {
                    settings.put_are_dev_tools_enabled(true)?;
                }
    
                // Safety: System calls are unsafe
                unsafe {
                    let mut rect = std::mem::zeroed();
                    GetClientRect(hwnd, &mut rect);
                    controller.put_bounds(rect)?;
                }
    
                // Initialize scripts
                for js in scripts {
                    w.add_script_to_execute_on_document_created(&js, |_| (Ok(())))?;
                }
                w.add_script_to_execute_on_document_created(
                    "window.external={invoke:s=>window.chrome.webview.postMessage(s)}",
                    |_| (Ok(())),
                )?;
    
                // Message handler
                w.add_web_message_received(move |webview, args| {
                    let s = args.try_get_web_message_as_string()?;
                    let v: RPC = serde_json::from_str(&s).unwrap();
                    let mut hashmap = CALLBACKS.lock().unwrap();
                    let (f, d) = hashmap.get_mut(&(window_id, v.method)).unwrap();
                    let status = f(d, v.id, v.params);

                    let js = match status {
                        Ok(()) => {
                            format!(
                                r#"window._rpc[{}].resolve("RPC call success"); window._rpc[{}] = undefined"#,
                                v.id, v.id
                            )
                        }
                        Err(e) => {
                            format!(
                                r#"window._rpc[{}].reject("RPC call fail with error {}"); window._rpc[{}] = undefined"#,
                                v.id, e, v.id
                            )
                        }
                    };

                    webview.execute_script(&js, |_| (Ok(())))?;
                    Ok(())
                })?;
    
                let mut custom_protocol_name = None;
                if let Some(protocol) = custom_protocol {
                    // WebView2 doesn't support non-standard protocols yet, so we have to use this workaround
                    // See https://github.com/MicrosoftEdge/WebView2Feedback/issues/73
                    custom_protocol_name = Some(protocol.0.clone());
                    w.add_web_resource_requested_filter(
                        &format!("file://custom-protocol-{}*", protocol.0),
                        webview2::WebResourceContext::All,
                    )?;
                    w.add_web_resource_requested(move |_, args| {
                        let uri = args.get_request().unwrap().get_uri().unwrap();
                        // Remove leading custom protocol indicator
                        let path = &uri[(23 + protocol.0.len())..];
                        match protocol.1(path) {
                            Ok(content) => {
                                let stream = webview2::Stream::from_bytes(&content);
                                let mime = mime_guess::from_path(&uri)
                                    .first()
                                    .map(|m| m.to_string())
                                    .unwrap_or("text/plain".into());
                                let response = env_.create_web_resource_response(
                                    stream,
                                    200,
                                    "OK",
                                    &format!("Content-Type: {}", mime),
                                )?;
                                args.put_response(response)?;
                                Ok(())
                            }
                            Err(_) => Err(webview2::Error::from(std::io::Error::new(
                                std::io::ErrorKind::Other,
                                "Error loading requested file",
                            ))),
                        }
                    })?;
                }
    
                // Enable clipboard
                w.add_permission_requested(|_, args| {
                    let kind = args.get_permission_kind()?;
                    if kind == PermissionKind::ClipboardRead {
                        args.put_state(PermissionState::Allow)?;
                    }
                    Ok(())
                })?;
    
                // Navigation
                if let Some(url) = url {
                    if url.cannot_be_a_base() {
                        w.navigate_to_string(url.as_str())?;
                    } else {
                        let mut url_string = String::from(url.as_str());
                        if let Some(name) = custom_protocol_name {
                            if name == url.scheme() {
                                // WebView2 doesn't support non-standard protocols yet, so we have to use this workaround
                                // See https://github.com/MicrosoftEdge/WebView2Feedback/issues/73
                                url_string = url.as_str().replace(
                                    &format!("{}://", name),
                                    &format!("file://custom-protocol-{}", name),
                                )
                            }
                        }
                        w.navigate(&url_string)?;
                    }
                }
    
                let _ = controller_clone.set(controller);
                Ok(())
            })
        })?;

        Ok(Self { controller })
    }

    fn eval(&self, js: &str) -> Result<()> {
        if let Some(c) = self.controller.get() {
            let webview = c.get_webview()?;
            webview.execute_script(js, |_| (Ok(())))?;
        }
        Ok(())
    }
}

impl InnerWebView {
    pub fn resize(&self, hwnd: *mut c_void) -> Result<()> {
        let hwnd = hwnd as HWND;

        // Safety: System calls are unsafe
        unsafe {
            let mut rect = std::mem::zeroed();
            GetClientRect(hwnd, &mut rect);
            if let Some(c) = self.controller.get() {
                c.put_bounds(rect)?;
            }
        }

        Ok(())
    }
}<|MERGE_RESOLUTION|>--- conflicted
+++ resolved
@@ -16,34 +16,7 @@
 use winit::{platform::windows::WindowExtWindows, window::Window};
 
 pub struct InnerWebView {
-<<<<<<< HEAD
     controller: Rc<OnceCell<Controller>>,
-=======
-    webview: WebViewControl,
-}
-
-#[implement(windows::web::IUriToStreamResolver)]
-#[derive(Debug)]
-struct CustomResolver(String);
-
-impl CustomResolver {
-    pub fn uri_to_stream_async(
-        &self,
-        uri: &Option<Uri>,
-    ) -> windows::Result<IAsyncOperation<IInputStream>> {
-        dbg!(uri);
-        // TODO right now it only serves one file :(
-        StorageFile::get_file_from_path_async(self.0.as_str())?
-            .get()?
-            .open_sequential_read_async()
-    }
-}
-
-impl<'a> Into<windows::Param<'a, windows::web::IUriToStreamResolver>> for CustomResolver {
-    fn into(self) -> windows::Param<'a, windows::web::IUriToStreamResolver> {
-        ::windows::Param::Owned(self.into())
-    }
->>>>>>> 89e7b877
 }
 
 impl WV for InnerWebView {
@@ -71,7 +44,7 @@
             env.create_controller(hwnd, move |controller| {
                 let controller = controller?;
                 let w = controller.get_webview()?;
-    
+
                 // Enable sensible defaults
                 let settings = w.get_settings()?;
                 settings.put_is_status_bar_enabled(false)?;
@@ -80,14 +53,14 @@
                 if debug {
                     settings.put_are_dev_tools_enabled(true)?;
                 }
-    
+
                 // Safety: System calls are unsafe
                 unsafe {
                     let mut rect = std::mem::zeroed();
                     GetClientRect(hwnd, &mut rect);
                     controller.put_bounds(rect)?;
                 }
-    
+
                 // Initialize scripts
                 for js in scripts {
                     w.add_script_to_execute_on_document_created(&js, |_| (Ok(())))?;
@@ -96,7 +69,7 @@
                     "window.external={invoke:s=>window.chrome.webview.postMessage(s)}",
                     |_| (Ok(())),
                 )?;
-    
+
                 // Message handler
                 w.add_web_message_received(move |webview, args| {
                     let s = args.try_get_web_message_as_string()?;
@@ -123,7 +96,7 @@
                     webview.execute_script(&js, |_| (Ok(())))?;
                     Ok(())
                 })?;
-    
+
                 let mut custom_protocol_name = None;
                 if let Some(protocol) = custom_protocol {
                     // WebView2 doesn't support non-standard protocols yet, so we have to use this workaround
@@ -160,7 +133,7 @@
                         }
                     })?;
                 }
-    
+
                 // Enable clipboard
                 w.add_permission_requested(|_, args| {
                     let kind = args.get_permission_kind()?;
@@ -169,7 +142,7 @@
                     }
                     Ok(())
                 })?;
-    
+
                 // Navigation
                 if let Some(url) = url {
                     if url.cannot_be_a_base() {
@@ -189,7 +162,7 @@
                         w.navigate(&url_string)?;
                     }
                 }
-    
+
                 let _ = controller_clone.set(controller);
                 Ok(())
             })
