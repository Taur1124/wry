--- conflicted
+++ resolved
@@ -1,20 +1,11 @@
-<<<<<<< HEAD
-use crate::platform::{CALLBACKS, RPC};
-use crate::application::{WindowProxy, FuncCall, RpcRequest, RpcResponse, RPC_CALLBACK_NAME};
-use crate::mimetype::MimeType;
-use crate::webview::WV;
-use crate::{Dispatcher, Error, Result, RpcHandler};
-=======
 use crate::application::WindowProxy;
 use crate::mimetype::MimeType;
 use crate::webview::WV;
 use crate::{Error, Result, RpcHandler};
->>>>>>> 56e6ffd9
 
 use std::rc::Rc;
 use std::sync::Arc;
 
-use serde_json::Value;
 use gdk::RGBA;
 use gio::Cancellable;
 use glib::{Bytes, FileError};
@@ -55,97 +46,6 @@
         let wv = Rc::clone(&webview);
         manager.register_script_message_handler("external");
         manager.connect_script_message_received(move |_m, msg| {
-<<<<<<< HEAD
-            if let Some(js) = msg.get_value() {
-                if let Some(context) = msg.get_global_context() {
-                    if let Some(js) = js.to_string(&context) {
-                        match serde_json::from_str::<FuncCall>(&js) {
-                            Ok(mut ev) => {
-                                // Use `isize` to conform with existing `Callback` API but should 
-                                // really be a `u64`. Note that RPC spec allows for non-numbers 
-                                // in the `id` field!
-                                let id: i32 = if let Some(value) = ev.payload.id.clone().take() {
-                                    if let Value::Number(num) = value {
-                                        if num.is_i64() { num.as_i64().unwrap() as i32 } else { 0 }
-                                    } else { 0 }
-                                } else { 0 };
-
-                                let use_rpc = rpc_handler.is_some() && &ev.callback == RPC_CALLBACK_NAME;
-
-                                // Send to an RPC handler
-                                if use_rpc {
-                                    let (proxy, rpc_handler) = rpc_handler.as_ref().unwrap();
-                                    let mut response = rpc_handler(proxy, ev.payload);
-                                    if let Some(mut response) = response.take() {
-                                        if let Some(id) = response.id {
-                                            let js = if let Some(error) = response.error.take() {
-                                                match serde_json::to_string(&error) {
-                                                    Ok(retval) => {
-                                                        format!("window.external.rpc._error({}, {})",
-                                                            id.to_string(), retval)
-                                                    }
-                                                    Err(_) => {
-                                                        format!("window.external.rpc._error({}, null)",
-                                                            id.to_string())
-                                                    }
-                                                }
-                                            } else if let Some(result) = response.result.take() {
-                                                match serde_json::to_string(&result) {
-                                                    Ok(retval) => {
-                                                        format!("window.external.rpc._result({}, {})",
-                                                            id.to_string(), retval)
-                                                    }
-                                                    Err(_) => {
-                                                        format!("window.external.rpc._result({}, null)",
-                                                            id.to_string())
-                                                    }
-                                                }
-                                            } else {
-                                                // No error or result, assume a positive response
-                                                // with empty result (ACK)
-                                                format!("window.external.rpc._result({}, null)",
-                                                    id.to_string())
-                                            };
-
-                                            let cancellable: Option<&Cancellable> = None;
-                                            wv.run_javascript(&js, cancellable, |_| ());
-                                        }
-                                    }
-                                // Normal callback mechanism
-                                } else {
-                                    let mut hashmap = CALLBACKS.lock().unwrap();
-                                    let (f, d) = hashmap.get_mut(&(window_id, ev.callback)).unwrap();
-                                    // TODO: update `Callback` to take a `Value`?
-                                    let raw_params = if let Some(val) = ev.payload.params.take() {
-                                        val
-                                    } else { Value::Null };
-                                    let params = if let Value::Array(arr) = raw_params {
-                                        arr 
-                                    } else { vec![raw_params] };
-
-                                    let status = f(d, id, params);
-                                    let js = match status {
-                                        Ok(()) => {
-                                            format!(
-                                                r#"window._rpc[{}].resolve("RPC call success"); window._rpc[{}] = undefined"#,
-                                                id, id
-                                            )
-                                        }
-                                        Err(e) => {
-                                            format!(
-                                                r#"window._rpc[{}].reject("RPC call fail with error {}"); window._rpc[{}] = undefined"#,
-                                                id, e, id
-                                            )
-                                        }
-                                    };
-
-                                    let cancellable: Option<&Cancellable> = None;
-                                    wv.run_javascript(&js, cancellable, |_| ());
-                                }
-                            }
-                            Err(e) => {
-                                eprintln!("Bad Javascript function call: {} ({})", e, &js);
-=======
             if let (Some(js), Some(context)) = (msg.get_value(), msg.get_global_context()) {
                 if let Some(js) = js.to_string(&context) {
                     if let Some((proxy, rpc_handler)) = rpc_handler.as_ref() {
@@ -158,7 +58,6 @@
                             }
                             Err(e) => {
                                 eprintln!("{}", e);
->>>>>>> 56e6ffd9
                             }
                         }
                     }
