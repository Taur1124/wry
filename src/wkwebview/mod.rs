--- conflicted
+++ resolved
@@ -69,14 +69,8 @@
 use raw_window_handle::{HasWindowHandle, RawWindowHandle};
 
 use std::{
-<<<<<<< HEAD
   collections::{HashMap, HashSet},
-  ffi::c_void,
-=======
-  borrow::Cow,
-  collections::HashSet,
-  ffi::{c_void, CStr, CString},
->>>>>>> 8cc2a7f6
+  ffi::{c_void, CString},
   os::raw::c_char,
   panic::AssertUnwindSafe,
   ptr::null_mut,
@@ -92,20 +86,7 @@
   },
 };
 
-<<<<<<< HEAD
-use crate::{Error, Rect, RequestAsyncResponder, Result, WebContext, WebViewAttributes, RGBA};
-=======
-use crate::{
-  wkwebview::{
-    download::{
-      add_download_methods, download_did_fail, download_did_finish, download_policy,
-      set_download_delegate,
-    },
-    navigation::{add_navigation_mathods, drop_navigation_methods, set_navigation_methods},
-  },
-  Error, PageLoadEvent, Rect, RequestAsyncResponder, Result, WebViewAttributes, RGBA,
-};
->>>>>>> 8cc2a7f6
+use crate::{Error, Rect, RequestAsyncResponder, Result, WebViewAttributes, RGBA};
 
 use http::Request;
 
@@ -128,20 +109,14 @@
 }
 
 pub(crate) struct InnerWebView {
-<<<<<<< HEAD
+  id: String,
   pub webview: Retained<WryWebView>,
   pub manager: Retained<WKUserContentController>,
   #[allow(dead_code)]
-=======
-  id: String,
-  pub webview: id,
-  pub manager: id,
->>>>>>> 8cc2a7f6
   is_child: bool,
   pending_scripts: Arc<Mutex<Option<Vec<String>>>>,
   // Note that if following functions signatures are changed in the future,
   // all functions pointer declarations in objc callbacks below all need to get updated.
-<<<<<<< HEAD
   ipc_handler_delegate: Option<Retained<WryWebViewDelegate>>,
   #[allow(dead_code)]
   // We need this the keep the reference count
@@ -155,18 +130,7 @@
   #[allow(dead_code)]
   // We need this the keep the reference count
   ui_delegate: Retained<WryWebViewUIDelegate>,
-  protocol_ptrs: Vec<*mut Box<dyn Fn(Request<Vec<u8>>, RequestAsyncResponder)>>,
-  webview_id: u32,
-=======
-  ipc_handler_ptr: *mut Box<dyn Fn(Request<String>)>,
-  document_title_changed_handler: *mut Box<dyn Fn(String)>,
-  navigation_decide_policy_ptr: *mut Box<dyn Fn(String, bool) -> bool>,
-  page_load_handler: *mut Box<dyn Fn(PageLoadEvent)>,
-  #[cfg(target_os = "macos")]
-  drag_drop_ptr: *mut Box<dyn Fn(crate::DragDropEvent) -> bool>,
-  download_delegate: id,
   protocol_ptrs: Vec<*mut Box<dyn Fn(crate::WebViewId, Request<Vec<u8>>, RequestAsyncResponder)>>,
->>>>>>> 8cc2a7f6
 }
 
 impl InnerWebView {
@@ -183,19 +147,7 @@
       _ => return Err(Error::UnsupportedWindowHandle),
     };
 
-<<<<<<< HEAD
-    unsafe {
-      Self::new_ns_view(
-        &*(ns_view as *mut NSView),
-        attributes,
-        pl_attrs,
-        _web_context,
-        false,
-      )
-    }
-=======
-    Self::new_ns_view(ns_view as _, attributes, pl_attrs, false)
->>>>>>> 8cc2a7f6
+    unsafe { Self::new_ns_view(&*(ns_view as *mut NSView), attributes, pl_attrs, false) }
   }
 
   pub fn new_as_child(
@@ -211,19 +163,7 @@
       _ => return Err(Error::UnsupportedWindowHandle),
     };
 
-<<<<<<< HEAD
-    unsafe {
-      Self::new_ns_view(
-        &*(ns_view as *mut NSView),
-        attributes,
-        pl_attrs,
-        _web_context,
-        true,
-      )
-    }
-=======
-    Self::new_ns_view(ns_view as _, attributes, pl_attrs, true)
->>>>>>> 8cc2a7f6
+    unsafe { Self::new_ns_view(&*(ns_view as *mut NSView), attributes, pl_attrs, true) }
   }
 
   fn new_ns_view(
@@ -232,224 +172,7 @@
     pl_attrs: super::PlatformSpecificWebViewAttributes,
     is_child: bool,
   ) -> Result<Self> {
-<<<<<<< HEAD
     let mtm = MainThreadMarker::new().ok_or(Error::NotMainThread)?;
-=======
-    // Function for ipc handler
-    extern "C" fn did_receive(this: &Object, _: Sel, _: id, msg: id) {
-      // Safety: objc runtime calls are unsafe
-      unsafe {
-        #[cfg(feature = "tracing")]
-        let _span = tracing::info_span!(parent: None, "wry::ipc::handle").entered();
-
-        let function = this.get_ivar::<*mut c_void>("function");
-        if !function.is_null() {
-          let function = &mut *(*function as *mut Box<dyn Fn(Request<String>)>);
-          let body: id = msg_send![msg, body];
-          let is_string: bool = msg_send![body, isKindOfClass: class!(NSString)];
-          if is_string {
-            let js_utf8: *const c_char = msg_send![body, UTF8String];
-
-            let frame_info: id = msg_send![msg, frameInfo];
-            let request: id = msg_send![frame_info, request];
-            let url: id = msg_send![request, URL];
-            let absolute_url: id = msg_send![url, absoluteString];
-            let url_utf8: *const c_char = msg_send![absolute_url, UTF8String];
-
-            if let (Ok(url), Ok(js)) = (
-              CStr::from_ptr(url_utf8).to_str(),
-              CStr::from_ptr(js_utf8).to_str(),
-            ) {
-              (function)(Request::builder().uri(url).body(js.to_string()).unwrap());
-              return;
-            }
-          }
-        }
-
-        #[cfg(feature = "tracing")]
-        tracing::warn!("WebView received invalid IPC call.");
-      }
-    }
-
-    // Task handler for custom protocol
-    extern "C" fn start_task(this: &Object, _: Sel, _webview: id, task: *mut Object) {
-      unsafe {
-        #[cfg(feature = "tracing")]
-        let span = tracing::info_span!(parent: None, "wry::custom_protocol::handle", uri = tracing::field::Empty)
-          .entered();
-
-        let webview_id_ptr: *mut c_char = *this.get_ivar("id");
-        let webview_id = CStr::from_ptr(webview_id_ptr)
-          .to_str()
-          .ok()
-          .unwrap_or_default();
-
-        let function = this.get_ivar::<*mut c_void>("function");
-        if !function.is_null() {
-          let function = &mut *(*function
-            as *mut Box<dyn Fn(crate::WebViewId, Request<Vec<u8>>, RequestAsyncResponder)>);
-
-          // Get url request
-          let request: id = msg_send![task, request];
-          let url: id = msg_send![request, URL];
-
-          let uri_nsstring = {
-            let s: id = msg_send![url, absoluteString];
-            NSString(s)
-          };
-          let uri = uri_nsstring.to_str();
-
-          #[cfg(feature = "tracing")]
-          span.record("uri", uri);
-
-          // Get request method (GET, POST, PUT etc...)
-          let method = {
-            let s: id = msg_send![request, HTTPMethod];
-            NSString(s)
-          };
-
-          // Prepare our HttpRequest
-          let mut http_request = Request::builder().uri(uri).method(method.to_str());
-
-          // Get body
-          let mut sent_form_body = Vec::new();
-          let body: id = msg_send![request, HTTPBody];
-          let body_stream: id = msg_send![request, HTTPBodyStream];
-          if !body.is_null() {
-            let length = msg_send![body, length];
-            let data_bytes: id = msg_send![body, bytes];
-            if !data_bytes.is_null() {
-              sent_form_body = slice::from_raw_parts(data_bytes as *const u8, length).to_vec();
-            }
-          } else if !body_stream.is_null() {
-            let _: () = msg_send![body_stream, open];
-
-            while msg_send![body_stream, hasBytesAvailable] {
-              sent_form_body.reserve(128);
-              let p = sent_form_body.as_mut_ptr().add(sent_form_body.len());
-              let read_length = sent_form_body.capacity() - sent_form_body.len();
-              let count: usize = msg_send![body_stream, read: p maxLength: read_length];
-              sent_form_body.set_len(sent_form_body.len() + count);
-            }
-
-            let _: () = msg_send![body_stream, close];
-          }
-
-          // Extract all headers fields
-          let all_headers: id = msg_send![request, allHTTPHeaderFields];
-
-          // get all our headers values and inject them in our request
-          for current_header_ptr in all_headers.iter() {
-            let header_field = NSString(current_header_ptr);
-            let header_value = NSString(all_headers.valueForKey_(current_header_ptr));
-
-            // inject the header into the request
-            http_request = http_request.header(header_field.to_str(), header_value.to_str());
-          }
-
-          let respond_with_404 = || {
-            let urlresponse: id = msg_send![class!(NSHTTPURLResponse), alloc];
-            let response: id = msg_send![urlresponse, initWithURL:url statusCode:StatusCode::NOT_FOUND HTTPVersion:NSString::new(format!("{:#?}", Version::HTTP_11).as_str()) headerFields:null::<c_void>()];
-            let () = msg_send![task, didReceiveResponse: response];
-            // Finish
-            let () = msg_send![task, didFinish];
-          };
-
-          // send response
-          match http_request.body(sent_form_body) {
-            Ok(final_request) => {
-              let () = msg_send![task, retain];
-
-              let responder: Box<dyn FnOnce(HttpResponse<Cow<'static, [u8]>>)> = Box::new(
-                move |sent_response| {
-                  fn check_webview_id_valid(webview_id: &str) -> crate::Result<()> {
-                    match WEBVIEW_IDS.lock().unwrap().contains(webview_id) {
-                      true => Ok(()),
-                      false => Err(crate::Error::CustomProtocolTaskInvalid),
-                    }
-                  }
-
-                  unsafe fn response(
-                    task: id,
-                    webview_id: &str,
-                    url: id, /* NSURL */
-                    sent_response: HttpResponse<Cow<'_, [u8]>>,
-                  ) -> crate::Result<()> {
-                    let content = sent_response.body();
-                    // default: application/octet-stream, but should be provided by the client
-                    let wanted_mime = sent_response.headers().get(CONTENT_TYPE);
-                    // default to 200
-                    let wanted_status_code = sent_response.status().as_u16() as i32;
-                    // default to HTTP/1.1
-                    let wanted_version = format!("{:#?}", sent_response.version());
-
-                    let dictionary: id = msg_send![class!(NSMutableDictionary), alloc];
-                    let headers: id = msg_send![dictionary, initWithCapacity:1];
-                    if let Some(mime) = wanted_mime {
-                      let () = msg_send![headers, setObject:NSString::new(mime.to_str().unwrap()) forKey: NSString::new(CONTENT_TYPE.as_str())];
-                    }
-                    let () = msg_send![headers, setObject:NSString::new(&content.len().to_string()) forKey: NSString::new(CONTENT_LENGTH.as_str())];
-
-                    // add headers
-                    for (name, value) in sent_response.headers().iter() {
-                      let header_key = name.as_str();
-                      if let Ok(value) = value.to_str() {
-                        let () = msg_send![headers, setObject:NSString::new(value) forKey: NSString::new(header_key)];
-                      }
-                    }
-
-                    let urlresponse: id = msg_send![class!(NSHTTPURLResponse), alloc];
-                    let response: id = msg_send![urlresponse, initWithURL:url statusCode: wanted_status_code HTTPVersion:NSString::new(&wanted_version) headerFields:headers];
-
-                    check_webview_id_valid(&webview_id)?;
-                    (*task)
-                      .send_message::<(id,), ()>(sel!(didReceiveResponse:), (response,))
-                      .map_err(|_| crate::Error::CustomProtocolTaskInvalid)?;
-
-                    // Send data
-                    let bytes = content.as_ptr() as *mut c_void;
-                    let data: id = msg_send![class!(NSData), alloc];
-                    let data: id = msg_send![data, initWithBytesNoCopy:bytes length:content.len() freeWhenDone: if content.len() == 0 { NO } else { YES }];
-
-                    check_webview_id_valid(&webview_id)?;
-                    (*task)
-                      .send_message::<(id,), ()>(sel!(didReceiveData:), (data,))
-                      .map_err(|_| crate::Error::CustomProtocolTaskInvalid)?;
-
-                    // Finish
-                    check_webview_id_valid(&webview_id)?;
-                    (*task)
-                      .send_message::<(), ()>(sel!(didFinish), ())
-                      .map_err(|_| crate::Error::CustomProtocolTaskInvalid)?;
-
-                    Ok(())
-                  }
-
-                  let _ = response(task, &webview_id, url, sent_response);
-                  let () = msg_send![task, release];
-                },
-              );
-
-              #[cfg(feature = "tracing")]
-              let _span = tracing::info_span!("wry::custom_protocol::call_handler").entered();
-              function(
-                webview_id,
-                final_request,
-                RequestAsyncResponder { responder },
-              );
-            }
-            Err(_) => respond_with_404(),
-          };
-        } else {
-          #[cfg(feature = "tracing")]
-          tracing::warn!(
-            "Either WebView or WebContext instance is dropped! This handler shouldn't be called."
-          );
-        }
-      }
-    }
-    extern "C" fn stop_task(_: &Object, _: Sel, _webview: id, _task: id) {}
->>>>>>> 8cc2a7f6
 
     let webview_id = attributes
       .id
@@ -489,7 +212,6 @@
       // Register Custom Protocols
       let mut protocol_ptrs = Vec::new();
       for (name, function) in attributes.custom_protocols {
-<<<<<<< HEAD
         let url_scheme_handler_cls = url_scheme_handler::create(&name);
         let handler: *mut AnyObject = objc2::msg_send![url_scheme_handler_cls, new];
         let function = Box::into_raw(Box::new(function));
@@ -498,39 +220,10 @@
         let ivar = (*handler).class().instance_variable("function").unwrap();
         let ivar_delegate = ivar.load_mut(&mut *handler);
         *ivar_delegate = function as *mut _ as *mut c_void;
-=======
-        let scheme_name = format!("{}URLSchemeHandler", name);
-        let cls = ClassDecl::new(&scheme_name, class!(NSObject));
-        let cls = match cls {
-          Some(mut cls) => {
-            cls.add_ivar::<*mut c_void>("function");
-            cls.add_ivar::<*mut c_char>("id");
-            cls.add_method(
-              sel!(webView:startURLSchemeTask:),
-              start_task as extern "C" fn(&Object, Sel, id, id),
-            );
-            cls.add_method(
-              sel!(webView:stopURLSchemeTask:),
-              stop_task as extern "C" fn(&Object, Sel, id, id),
-            );
-            cls.register()
-          }
-          None => Class::get(&scheme_name).expect("Failed to get the class definition"),
-        };
-        let handler: id = msg_send![cls, new];
-        let function = Box::into_raw(Box::new(function));
-        protocol_ptrs.push(function);
-
-        (*handler).set_ivar("function", function as *mut _ as *mut c_void);
-        (*handler).set_ivar(
-          "id",
-          CString::new(webview_id.as_bytes()).unwrap().into_raw(),
-        );
->>>>>>> 8cc2a7f6
 
         let ivar = (*handler).class().instance_variable("webview_id").unwrap();
-        let ivar_delegate = ivar.load_mut(&mut *handler);
-        *ivar_delegate = webview_id;
+        let ivar_delegate: &mut *mut c_char = ivar.load_mut(&mut *handler);
+        *ivar_delegate = CString::new(webview_id.as_bytes()).unwrap().into_raw();
 
         let set_result = objc2::exception::catch(AssertUnwindSafe(|| {
           config.setURLSchemeHandler_forURLScheme(
@@ -764,14 +457,9 @@
       }
 
       let w = Self {
-<<<<<<< HEAD
+        id: webview_id,
         webview: webview.clone(),
         manager: manager.clone(),
-=======
-        id: webview_id,
-        webview,
-        manager,
->>>>>>> 8cc2a7f6
         pending_scripts,
         ipc_handler_delegate,
         document_title_changed_observer,
