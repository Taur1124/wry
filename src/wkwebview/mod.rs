--- conflicted
+++ resolved
@@ -1,4 +1,4 @@
-// Copyright 2020-2023 Tauri Programme within The Commons Conservancy
+// Copyright 2020-2024 Tauri Programme within The Commons Conservancy
 // SPDX-License-Identifier: Apache-2.0
 // SPDX-License-Identifier: MIT
 
@@ -22,12 +22,10 @@
 use objc2::{
   class,
   declare::ClassBuilder,
-  declare_class,
-  ffi::YES,
-  msg_send, msg_send_id,
+  declare_class, msg_send, msg_send_id,
   mutability::{InteriorMutable, MainThreadOnly},
   rc::{Allocated, Retained},
-  runtime::{AnyClass, AnyObject, Bool, NSObject, ProtocolObject},
+  runtime::{AnyClass, AnyObject, Bool, MessageReceiver, NSObject, ProtocolObject},
   ClassType, DeclaredClass,
 };
 use objc2_app_kit::{
@@ -39,7 +37,7 @@
   NSDictionary, NSError, NSHTTPURLResponse, NSJSONSerialization, NSKeyValueChangeKey,
   NSKeyValueObservingOptions, NSMutableDictionary, NSMutableURLRequest, NSNumber,
   NSObjectNSKeyValueCoding, NSObjectNSKeyValueObserverRegistration, NSObjectProtocol, NSString,
-  NSURLResponse, NSUTF8StringEncoding, NSURL,
+  NSURLResponse, NSUTF8StringEncoding, NSURL, NSUUID,
 };
 #[cfg(target_os = "ios")]
 use objc2_ui_kit::UIScrollView;
@@ -51,7 +49,6 @@
   WKUserContentController, WKUserScript, WKUserScriptInjectionTime, WKWebView,
   WKWebViewConfiguration, WKWebsiteDataStore,
 };
-use dpi::{LogicalPosition, LogicalSize};
 use once_cell::sync::Lazy;
 use raw_window_handle::{HasWindowHandle, RawWindowHandle};
 
@@ -60,6 +57,7 @@
   collections::HashSet,
   ffi::{c_void, CStr},
   os::raw::c_char,
+  panic::{catch_unwind, AssertUnwindSafe},
   path::PathBuf,
   ptr::{null_mut, NonNull},
   rc::Rc,
@@ -67,24 +65,6 @@
   sync::{Arc, Mutex},
 };
 
-<<<<<<< HEAD
-=======
-use core_graphics::{
-  base::CGFloat,
-  geometry::{CGPoint, CGRect, CGSize},
-};
-
-use objc::{
-  declare::ClassDecl,
-  runtime::{Class, Object, Sel, BOOL},
-  Message,
-};
-use objc_id::Id;
-
-#[cfg(target_os = "macos")]
-use drag_drop::{add_drag_drop_methods, set_drag_drop_handler};
-
->>>>>>> 93eddc31
 #[cfg(feature = "mac-proxy")]
 use crate::{
   proxy::ProxyConfig,
@@ -205,63 +185,25 @@
     _web_context: Option<&mut WebContext>,
     is_child: bool,
   ) -> Result<Self> {
-<<<<<<< HEAD
     let mtm = MainThreadMarker::new().ok_or(Error::NotMainThread)?;
 
     // Task handler for custom protocol
-    extern "C" fn start_task(
+    extern "C" fn start_task<'a>(
       this: &AnyObject,
       _: objc2::runtime::Sel,
       _webview: &WKWebView,
       task: *mut ProtocolObject<dyn WKURLSchemeTask>, // FIXME: not sure if this work.
     ) {
-=======
-    // Function for ipc handler
-    extern "C" fn did_receive(this: &Object, _: Sel, _: id, msg: id) {
-      // Safety: objc runtime calls are unsafe
       unsafe {
         #[cfg(feature = "tracing")]
-        let _span = tracing::info_span!(parent: None, "wry::ipc::handle").entered();
-
-        let function = this.get_ivar::<*mut c_void>("function");
-        if !function.is_null() {
-          let function = &mut *(*function as *mut Box<dyn Fn(Request<String>)>);
-          let body: id = msg_send![msg, body];
-          let is_string: bool = msg_send![body, isKindOfClass: class!(NSString)];
-          if is_string {
-            let js_utf8: *const c_char = msg_send![body, UTF8String];
-
-            let frame_info: id = msg_send![msg, frameInfo];
-            let request: id = msg_send![frame_info, request];
-            let url: id = msg_send![request, URL];
-            let absolute_url: id = msg_send![url, absoluteString];
-            let url_utf8: *const c_char = msg_send![absolute_url, UTF8String];
-
-            if let (Ok(url), Ok(js)) = (
-              CStr::from_ptr(url_utf8).to_str(),
-              CStr::from_ptr(js_utf8).to_str(),
-            ) {
-              (function)(Request::builder().uri(url).body(js.to_string()).unwrap());
-              return;
-            }
-          }
-        }
-
-        #[cfg(feature = "tracing")]
-        tracing::warn!("WebView received invalid IPC call.");
-      }
-    }
-
-    // Task handler for custom protocol
-    extern "C" fn start_task(this: &Object, _: Sel, _webview: id, task: *mut Object) {
->>>>>>> 93eddc31
-      unsafe {
-        #[cfg(feature = "tracing")]
-        let span = tracing::info_span!(parent: None, "wry::custom_protocol::handle", uri = tracing::field::Empty)
-          .entered();
+        tracing::info_span!(parent: None, "wry::custom_protocol::handle", uri = tracing::field::Empty).entered();
+
         let webview_id = *this.get_ivar::<u32>("webview_id");
 
-        let function = this.get_ivar::<*mut c_void>("function");
+        let ivar = this.class().instance_variable("webview_id").unwrap();
+        let webview_id: u32 = ivar.load::<u32>(this).clone();
+        let ivar = this.class().instance_variable("function").unwrap();
+        let function: &*mut c_void = ivar.load(this);
         if !function.is_null() {
           let function =
             &mut *(*function as *mut Box<dyn Fn(Request<Vec<u8>>, RequestAsyncResponder)>);
@@ -283,7 +225,6 @@
 
           // Get body
           let mut sent_form_body = Vec::new();
-<<<<<<< HEAD
           let body = request.HTTPBody();
           let body_stream = request.HTTPBodyStream();
           if let Some(body) = body {
@@ -294,20 +235,6 @@
             body_stream.open();
 
             while body_stream.hasBytesAvailable() {
-=======
-          let body: id = msg_send![request, HTTPBody];
-          let body_stream: id = msg_send![request, HTTPBodyStream];
-          if !body.is_null() {
-            let length = msg_send![body, length];
-            let data_bytes: id = msg_send![body, bytes];
-            if !data_bytes.is_null() {
-              sent_form_body = slice::from_raw_parts(data_bytes as *const u8, length).to_vec();
-            }
-          } else if !body_stream.is_null() {
-            let _: () = msg_send![body_stream, open];
-
-            while msg_send![body_stream, hasBytesAvailable] {
->>>>>>> 93eddc31
               sent_form_body.reserve(128);
               let p = sent_form_body.as_mut_ptr().add(sent_form_body.len());
               let read_length = sent_form_body.capacity() - sent_form_body.len();
@@ -352,42 +279,10 @@
           // send response
           match http_request.body(sent_form_body) {
             Ok(final_request) => {
-<<<<<<< HEAD
+              // [objc2] FIXME: retain the task?
+              // let () = msg_send![task, retain];
               let responder: Box<dyn FnOnce(HttpResponse<Cow<'static, [u8]>>)> =
                 Box::new(move |sent_response| {
-                  let content = sent_response.body();
-                  // default: application/octet-stream, but should be provided by the client
-                  let wanted_mime = sent_response.headers().get(CONTENT_TYPE);
-                  // default to 200
-                  let wanted_status_code = sent_response.status().as_u16() as i32;
-                  // default to HTTP/1.1
-                  let wanted_version = format!("{:#?}", sent_response.version());
-
-                  let mut headers = NSMutableDictionary::new();
-
-                  if let Some(mime) = wanted_mime {
-                    headers.insert_id(
-                      NSString::from_str(mime.to_str().unwrap()).as_ref(),
-                      NSString::from_str(CONTENT_TYPE.as_str()),
-                    );
-                  }
-                  headers.insert_id(
-                    NSString::from_str(&content.len().to_string()).as_ref(),
-                    NSString::from_str(CONTENT_LENGTH.as_str()),
-                  );
-
-                  // add headers
-                  for (name, value) in sent_response.headers().iter() {
-                    if let Ok(value) = value.to_str() {
-                      headers.insert_id(
-                        NSString::from_str(name.as_str()).as_ref(),
-                        NSString::from_str(value),
-                      );
-=======
-              let () = msg_send![task, retain];
-
-              let responder: Box<dyn FnOnce(HttpResponse<Cow<'static, [u8]>>)> = Box::new(
-                move |sent_response| {
                   fn check_webview_id_valid(webview_id: u32) -> crate::Result<()> {
                     match WEBVIEW_IDS.lock().unwrap().contains(&webview_id) {
                       true => Ok(()),
@@ -396,9 +291,9 @@
                   }
 
                   unsafe fn response(
-                    task: id,
+                    task: *mut ProtocolObject<dyn WKURLSchemeTask>,
                     webview_id: u32,
-                    url: id, /* NSURL */
+                    url: Retained<NSURL>,
                     sent_response: HttpResponse<Cow<'_, [u8]>>,
                   ) -> crate::Result<()> {
                     let content = sent_response.body();
@@ -409,79 +304,64 @@
                     // default to HTTP/1.1
                     let wanted_version = format!("{:#?}", sent_response.version());
 
-                    let dictionary: id = msg_send![class!(NSMutableDictionary), alloc];
-                    let headers: id = msg_send![dictionary, initWithCapacity:1];
+                    let mut headers = NSMutableDictionary::new();
+
                     if let Some(mime) = wanted_mime {
-                      let () = msg_send![headers, setObject:NSString::new(mime.to_str().unwrap()) forKey: NSString::new(CONTENT_TYPE.as_str())];
->>>>>>> 93eddc31
+                      headers.insert_id(
+                        NSString::from_str(mime.to_str().unwrap()).as_ref(),
+                        NSString::from_str(CONTENT_TYPE.as_str()),
+                      );
                     }
-                    let () = msg_send![headers, setObject:NSString::new(&content.len().to_string()) forKey: NSString::new(CONTENT_LENGTH.as_str())];
+                    headers.insert_id(
+                      NSString::from_str(&content.len().to_string()).as_ref(),
+                      NSString::from_str(CONTENT_LENGTH.as_str()),
+                    );
 
                     // add headers
                     for (name, value) in sent_response.headers().iter() {
-                      let header_key = name.as_str();
                       if let Ok(value) = value.to_str() {
-                        let () = msg_send![headers, setObject:NSString::new(value) forKey: NSString::new(header_key)];
+                        headers.insert_id(
+                          NSString::from_str(name.as_str()).as_ref(),
+                          NSString::from_str(value),
+                        );
                       }
                     }
 
-                    let urlresponse: id = msg_send![class!(NSHTTPURLResponse), alloc];
-                    let response: id = msg_send![urlresponse, initWithURL:url statusCode: wanted_status_code HTTPVersion:NSString::new(&wanted_version) headerFields:headers];
-
+                    let urlresponse = NSHTTPURLResponse::alloc();
+                    let response =
+                      NSHTTPURLResponse::initWithURL_statusCode_HTTPVersion_headerFields(
+                        urlresponse,
+                        &url,
+                        wanted_status_code.try_into().unwrap(),
+                        Some(&NSString::from_str(&wanted_version)),
+                        Some(&headers),
+                      )
+                      .unwrap();
+
+                    // [objc2] FIXME: https://github.com/tauri-apps/wry/commit/8b691df1ac57eb5eb15082c5f6d72e871965c61e
                     check_webview_id_valid(webview_id)?;
-                    (*task)
-                      .send_message::<(id,), ()>(sel!(didReceiveResponse:), (response,))
-                      .map_err(|_| crate::Error::CustomProtocolTaskInvalid)?;
+                    (*task).didReceiveResponse(&response);
 
                     // Send data
                     let bytes = content.as_ptr() as *mut c_void;
-                    let data: id = msg_send![class!(NSData), alloc];
-                    let data: id = msg_send![data, initWithBytesNoCopy:bytes length:content.len() freeWhenDone: if content.len() == 0 { NO } else { YES }];
-
+                    let data = NSData::alloc();
+                    // MIGRATE NOTE: we copied the content to the NSData because content will be freed
+                    // when out of scope but NSData will also free the content when it's done and cause doube free.
+                    let data = NSData::initWithBytes_length(data, bytes, content.len());
+                    // [objc2] FIXME: https://github.com/tauri-apps/wry/commit/8b691df1ac57eb5eb15082c5f6d72e871965c61e
                     check_webview_id_valid(webview_id)?;
-                    (*task)
-                      .send_message::<(id,), ()>(sel!(didReceiveData:), (data,))
-                      .map_err(|_| crate::Error::CustomProtocolTaskInvalid)?;
+                    (*task).didReceiveData(&data);
 
                     // Finish
+                    // [objc2] FIXME: https://github.com/tauri-apps/wry/commit/8b691df1ac57eb5eb15082c5f6d72e871965c61e
                     check_webview_id_valid(webview_id)?;
-                    (*task)
-                      .send_message::<(), ()>(sel!(didFinish), ())
-                      .map_err(|_| crate::Error::CustomProtocolTaskInvalid)?;
+                    (*task).didFinish();
 
                     Ok(())
                   }
 
-<<<<<<< HEAD
-                  let urlresponse = NSHTTPURLResponse::alloc();
-                  let response =
-                    NSHTTPURLResponse::initWithURL_statusCode_HTTPVersion_headerFields(
-                      urlresponse,
-                      &url,
-                      wanted_status_code.try_into().unwrap(),
-                      Some(&NSString::from_str(&wanted_version)),
-                      Some(&headers),
-                    )
-                    .unwrap();
-                  (*task).didReceiveResponse(&response);
-
-                  // Send data
-                  let bytes = content.as_ptr() as *mut c_void;
-                  let data = objc2_foundation::NSData::alloc();
-                  // MIGRATE NOTE: we copied the content to the NSData because content will be freed
-                  // when out of scope but NSData will also free the content when it's done and cause doube free.
-                  let data =
-                    objc2_foundation::NSData::initWithBytes_length(data, bytes, content.len());
-                  (*task).didReceiveData(&data);
-                  // Finish
-                  (*task).didFinish();
+                  let _ = response(task, webview_id, url.clone(), sent_response);
                 });
-=======
-                  let _ = response(task, webview_id, url, sent_response);
-                  let () = msg_send![task, release];
-                },
-              );
->>>>>>> 93eddc31
 
               #[cfg(feature = "tracing")]
               let _span = tracing::info_span!("wry::custom_protocol::call_handler").entered();
@@ -516,13 +396,6 @@
       let config = WKWebViewConfiguration::new();
       let mut protocol_ptrs = Vec::new();
 
-<<<<<<< HEAD
-      // Incognito mode
-      let data_store = if attributes.incognito {
-        WKWebsiteDataStore::nonPersistentDataStore()
-      } else {
-        WKWebsiteDataStore::defaultDataStore()
-=======
       let os_version = util::operating_system_version();
 
       #[cfg(target_os = "macos")]
@@ -531,21 +404,20 @@
       #[cfg(target_os = "ios")]
       let custom_data_store_available = os_version.0 >= 17;
 
-      let data_store: id = match (
+      // Incognito mode
+      let data_store = match (
         attributes.incognito,
         custom_data_store_available,
         pl_attrs.data_store_identifier,
       ) {
-        // incognito has priority
-        (true, _, _) => msg_send![class!(WKWebsiteDataStore), nonPersistentDataStore],
+        (true, _, _) => WKWebsiteDataStore::nonPersistentDataStore(),
         // if data_store_identifier is given and custom data stores are available, use custom store
         (false, true, Some(data_store)) => {
-          let ns_uuid = NSUUID::new(&data_store);
-          msg_send![class!(WKWebsiteDataStore), dataStoreForIdentifier:ns_uuid.0]
+          let identifier = NSUUID::from_bytes(data_store);
+          WKWebsiteDataStore::dataStoreForIdentifier(&identifier)
         }
         // default data store
-        _ => msg_send![class!(WKWebsiteDataStore), defaultDataStore],
->>>>>>> 93eddc31
+        _ => WKWebsiteDataStore::defaultDataStore(),
       };
 
       for (name, function) in attributes.custom_protocols {
@@ -571,20 +443,32 @@
         let function = Box::into_raw(Box::new(function));
         protocol_ptrs.push(function);
 
-<<<<<<< HEAD
         let ivar = (*handler).class().instance_variable("function").unwrap();
         let ivar_delegate = ivar.load_mut(&mut *handler);
         *ivar_delegate = function as *mut _ as *mut c_void;
 
-        config.setURLSchemeHandler_forURLScheme(
-          Some(&*(handler.cast::<ProtocolObject<dyn objc2_web_kit::WKURLSchemeHandler>>())),
+        let ivar = (*handler).class().instance_variable("webview_id").unwrap();
+        let ivar_delegate = ivar.load_mut(&mut *handler);
+        *ivar_delegate = webview_id;
+
+        let config_unwind_safe = AssertUnwindSafe(&config);
+        let handler_unwind_safe = AssertUnwindSafe(handler);
+        if catch_unwind(|| {
+          config_unwind_safe.setURLSchemeHandler_forURLScheme(
+            Some(&*(handler_unwind_safe.cast::<ProtocolObject<dyn WKURLSchemeHandler>>())),
           &NSString::from_str(&name),
         );
+        })
+        .is_err()
+        {
+          return Err(Error::UrlSchemeRegisterError(name));
+        }
       }
 
       // WebView and manager
       let manager = config.userContentController();
       let webview = mtm.alloc::<WryWebView>().set_ivars(WryWebViewIvars {
+        is_child,
         #[cfg(target_os = "macos")]
         drag_drop_handler: match attributes.drag_drop_handler {
           Some(handler) => handler,
@@ -593,64 +477,6 @@
         #[cfg(target_os = "macos")]
         accept_first_mouse: Bool::new(attributes.accept_first_mouse),
       });
-=======
-        (*handler).set_ivar("function", function as *mut _ as *mut c_void);
-        (*handler).set_ivar("webview_id", webview_id);
-
-        (*config)
-          .send_message::<(id, NSString), ()>(
-            sel!(setURLSchemeHandler:forURLScheme:),
-            (handler, NSString::new(&name)),
-          )
-          .map_err(|_| crate::Error::UrlSchemeRegisterError(name))?;
-      }
-
-      // WebView and manager
-      let manager: id = msg_send![config, userContentController];
-      let cls = match ClassDecl::new("WryWebView", class!(WKWebView)) {
-        #[allow(unused_mut)]
-        Some(mut decl) => {
-          #[cfg(target_os = "macos")]
-          {
-            add_drag_drop_methods(&mut decl);
-            synthetic_mouse_events::setup(&mut decl);
-            decl.add_ivar::<bool>(ACCEPT_FIRST_MOUSE);
-            decl.add_method(
-              sel!(acceptsFirstMouse:),
-              accept_first_mouse as extern "C" fn(&Object, Sel, id) -> BOOL,
-            );
-            extern "C" fn accept_first_mouse(this: &Object, _sel: Sel, _event: id) -> BOOL {
-              unsafe {
-                let accept: bool = *this.get_ivar(ACCEPT_FIRST_MOUSE);
-                if accept {
-                  YES
-                } else {
-                  NO
-                }
-              }
-            }
-
-            // This is a temporary workaround for https://github.com/tauri-apps/tauri/issues/9426
-            // FIXME: When the webview is a child webview, performKeyEquivalent always return YES
-            // and stop propagating the event to the window, hence the menu shortcut won't be
-            // triggered. However, overriding this method also means the cmd+key event won't be
-            // handled in webview, which means the key cannot be listened by JavaScript.
-            if is_child {
-              decl.add_method(
-                sel!(performKeyEquivalent:),
-                key_equivalent as extern "C" fn(&mut Object, Sel, id) -> BOOL,
-              );
-              extern "C" fn key_equivalent(_this: &mut Object, _sel: Sel, _event: id) -> BOOL {
-                NO
-              }
-            }
-          }
-          decl.register()
-        }
-        _ => class!(WryWebView),
-      };
-      let webview: id = msg_send![cls, alloc];
->>>>>>> 93eddc31
 
       config.setWebsiteDataStore(&data_store);
       let _preference = config.preferences();
@@ -679,7 +505,7 @@
       );
 
       #[cfg(target_os = "ios")]
-      let _: id = msg_send![config, setAllowsInlineMediaPlayback: YES];
+      config.setValue_forKey(Some(&_yes), ns_string!("allowsInlineMediaPlayback"));
 
       if attributes.autoplay {
         config.setMediaTypesRequiringUserActionForPlayback(
@@ -691,25 +517,17 @@
       if attributes.transparent {
         let no = NSNumber::numberWithBool(false);
         // Equivalent Obj-C:
-        // [config setValue:@NO forKey:@"drawsBackground"];
         config.setValue_forKey(Some(&no), ns_string!("drawsBackground"));
       }
 
       #[cfg(feature = "fullscreen")]
       // Equivalent Obj-C:
-      // [preference setValue:@YES forKey:@"fullScreenEnabled"];
       _preference.setValue_forKey(Some(&_yes), ns_string!("fullScreenEnabled"));
 
       #[cfg(target_os = "macos")]
-<<<<<<< HEAD
       let webview = {
         let window = ns_view.window().unwrap();
-=======
-      {
-        use cocoa::appkit::NSWindow;
-
-        let window: id = msg_send![ns_view, window];
->>>>>>> 93eddc31
+
         let scale_factor = window.backingScaleFactor();
         let (x, y) = attributes
           .bounds
@@ -914,7 +732,7 @@
         let ns_window = ns_view.window().unwrap();
         let can_set_titlebar_style =
           ns_window.respondsToSelector(objc2::sel!(setTitlebarSeparatorStyle:));
-        if can_set_titlebar_style == YES {
+        if can_set_titlebar_style {
           ns_window.setTitlebarSeparatorStyle(NSTitlebarSeparatorStyle::None);
         }
       }
@@ -1071,28 +889,16 @@
 
   fn init(&self, js: &str) {
     // Safety: objc runtime calls are unsafe
-    // Equivalent Obj-C:
-    // [manager addUserScript:[[WKUserScript alloc] initWithSource:[NSString stringWithUTF8String:js.c_str()] injectionTime:WKUserScriptInjectionTimeAtDocumentStart forMainFrameOnly:YES]]
-    unsafe {
-<<<<<<< HEAD
+    unsafe {
       let userscript = WKUserScript::alloc();
-      // FIXME: We allow subframe injection because webview2 does and cannot be disabled (currently).
-      // once webview2 allows disabling all-frame script injection, forMainFrameOnly should be enabled
-      // if it does not break anything. (originally added for isolation pattern).
+      // TODO: feature to allow injecting into subframes
       let script = WKUserScript::initWithSource_injectionTime_forMainFrameOnly(
         userscript,
         &NSString::from_str(js),
         WKUserScriptInjectionTime::AtDocumentStart,
-        false,
+        true,
       );
       self.manager.addUserScript(&script);
-=======
-      let userscript: id = msg_send![class!(WKUserScript), alloc];
-      let script: id =
-      // TODO: feature to allow injecting into subframes
-        msg_send![userscript, initWithSource:NSString::new(js) injectionTime:0 forMainFrameOnly:1];
-      let _: () = msg_send![self.manager, addUserScript: script];
->>>>>>> 93eddc31
     }
   }
 
@@ -1164,17 +970,13 @@
         .respondsToSelector(objc2::sel!(printOperationWithPrintInfo:));
       if can_print {
         // Create a shared print info
-<<<<<<< HEAD
         let print_info = NSPrintInfo::sharedPrintInfo();
-
-=======
-        let print_info: id = msg_send![class!(NSPrintInfo), sharedPrintInfo];
-        let print_info: id = msg_send![print_info, init];
-        let () = msg_send![print_info, setTopMargin:CGFloat::from(options.margins.top)];
-        let () = msg_send![print_info, setRightMargin:CGFloat::from(options.margins.right)];
-        let () = msg_send![print_info, setBottomMargin:CGFloat::from(options.margins.bottom)];
-        let () = msg_send![print_info, setLeftMargin:CGFloat::from(options.margins.left)];
->>>>>>> 93eddc31
+        // let print_info: id = msg_send![print_info, init];
+        print_info.setTopMargin(options.margins.top.into());
+        print_info.setRightMargin(options.margins.right.into());
+        print_info.setBottomMargin(options.margins.bottom.into());
+        print_info.setLeftMargin(options.margins.left.into());
+
         // Create new print operation from the webview content
         let print_operation = self.webview.printOperationWithPrintInfo(&print_info);
 
@@ -1260,26 +1062,15 @@
   pub fn set_bounds(&self, #[allow(unused)] bounds: Rect) -> crate::Result<()> {
     #[cfg(target_os = "macos")]
     if self.is_child {
-<<<<<<< HEAD
       let window = self.webview.window().unwrap();
       let scale_factor = window.backingScaleFactor();
-=======
-      use cocoa::appkit::NSWindow;
-
-      let window: id = unsafe { msg_send![self.webview, window] };
-      let scale_factor = unsafe { window.backingScaleFactor() };
->>>>>>> 93eddc31
       let (x, y) = bounds.position.to_logical::<f64>(scale_factor).into();
       let (width, height) = bounds.size.to_logical::<i32>(scale_factor).into();
 
       unsafe {
         let parent_view = self.webview.superview().unwrap();
         let frame = CGRect {
-<<<<<<< HEAD
           origin: window_position(&parent_view, x, y, height),
-=======
-          origin: window_position(msg_send![self.webview, superview], x, y, height),
->>>>>>> 93eddc31
           size: CGSize::new(width, height),
         };
         self.webview.setFrame(frame);
@@ -1381,33 +1172,15 @@
 }
 
 pub struct WryWebViewIvars {
+  is_child: bool,
   #[cfg(target_os = "macos")]
   drag_drop_handler: Box<dyn Fn(DragDropEvent) -> bool>,
   #[cfg(target_os = "macos")]
   accept_first_mouse: objc2::runtime::Bool,
 }
 
-<<<<<<< HEAD
 declare_class!(
   pub struct WryWebView;
-=======
-struct NSUUID(id);
-
-impl NSUUID {
-  fn new(data: &[u8; 16]) -> Self {
-    NSUUID(unsafe {
-      let ns_uuid: id = msg_send![class!(NSUUID), alloc];
-      let ns_uuid: id = msg_send![ns_uuid, initWithUUIDBytes:data.as_ptr()];
-
-      let _: () = msg_send![ns_uuid, autorelease];
-
-      ns_uuid
-    })
-  }
-}
-
-struct NSString(id);
->>>>>>> 93eddc31
 
   unsafe impl ClassType for WryWebView {
     type Super = WKWebView;
@@ -1424,8 +1197,24 @@
     fn perform_key_equivalent(
       &self,
       _event: &NSEvent,
-    ) -> objc2::runtime::Bool {
-      objc2::runtime::Bool::NO
+    ) -> bool {
+      // This is a temporary workaround for https://github.com/tauri-apps/tauri/issues/9426
+      // FIXME: When the webview is a child webview, performKeyEquivalent always return YES
+      // and stop propagating the event to the window, hence the menu shortcut won't be
+      // triggered. However, overriding this method also means the cmd+key event won't be
+      // handled in webview, which means the key cannot be listened by JavaScript.
+      if self.ivars().is_child {
+        false
+      } else {
+        unsafe {
+          let _: Bool = self.send_super_message(
+            WKWebView::class(),
+            objc2::sel!(performKeyEquivalent:),
+            (_event,),
+          );
+        };
+        true
+      }
     }
 
     #[method(acceptsFirstMouse:)]
@@ -1525,7 +1314,7 @@
       // Safety: objc runtime calls are unsafe
       unsafe {
         #[cfg(feature = "tracing")]
-        let _span = tracing::info_span!("wry::ipc::handle").entered();
+        let _span = tracing::info_span!(parent: None, "wry::ipc::handle").entered();
 
         let ipc_handler = &this.ivars().ipc_handler;
         let body = msg.body();
@@ -1771,12 +1560,11 @@
       }
     });
 
-    let on_page_load_handler = if let Some(on_page_load_handler) = on_page_load_handler {
-      let on_page_load_handler = Box::new(move |event| {
-        on_page_load_handler(event, url_from_webview(&webview).unwrap_or_default());
+    let on_page_load_handler = if let Some(handler) = on_page_load_handler {
+      let custom_handler = Box::new(move |event| {
+        handler(event, url_from_webview(&webview).unwrap_or_default());
       }) as Box<dyn Fn(PageLoadEvent)>;
-
-      Some(on_page_load_handler)
+      Some(custom_handler)
     } else {
       None
     };
@@ -1795,15 +1583,10 @@
   }
 }
 
-<<<<<<< HEAD
 pub struct WryDownloadDelegateIvars {
   started: *mut Box<dyn FnMut(String, &mut PathBuf) -> bool>,
   completed: *mut Rc<dyn Fn(String, Option<PathBuf>, bool)>,
 }
-=======
-#[allow(dead_code)] // rustc complains `id` is unused, but it is actually used from Objective-C
-struct NSData(id);
->>>>>>> 93eddc31
 
 declare_class!(
   pub struct WryDownloadDelegate;
