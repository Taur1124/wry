--- conflicted
+++ resolved
@@ -2,25 +2,7 @@
 // SPDX-License-Identifier: Apache-2.0
 // SPDX-License-Identifier: MIT
 
-<<<<<<< HEAD
 use objc2_foundation::NSProcessInfo;
-use std::sync::atomic::{AtomicU32, Ordering};
-
-pub struct Counter(AtomicU32);
-
-impl Counter {
-  #[allow(unused)]
-  pub const fn new() -> Self {
-    Self(AtomicU32::new(1))
-  }
-
-  pub fn next(&self) -> u32 {
-    self.0.fetch_add(1, Ordering::Relaxed)
-  }
-}
-=======
-use cocoa::{base::id, foundation::NSOperatingSystemVersion};
->>>>>>> 8cc2a7f6
 
 pub fn operating_system_version() -> (isize, isize, isize) {
   let process_info = NSProcessInfo::processInfo();
