--- conflicted
+++ resolved
@@ -124,11 +124,11 @@
       let webview = WebViewBuilder::new(window)
         .unwrap()
         .with_custom_protocol("wry.dev".into(), move |_, _| {
-          Ok(index_html.as_bytes().into())
+          Ok((index_html.as_bytes().into(), "text/html".into()))
         })
         .with_url("wry.dev://")
         .unwrap()
-        .build(&Default::default())
+        .build()
         .unwrap();
 
       webviews.insert(id, webview);
@@ -185,7 +185,6 @@
         // specify only context menu's
         origin: MenuType::ContextMenu,
       } => {
-<<<<<<< HEAD
         // Click on Open new window or focus item
         if menu_id == open_new_window.clone().id() {
           create_window_or_focus();
@@ -199,18 +198,6 @@
 
           // tell our app to close at the end of the loop.
           *control_flow = ControlFlow::Exit;
-=======
-        if menu_id == open_new_window_id {
-          let window = Window::new(event_loop).unwrap();
-          let id = window.id();
-          let webview = WebViewBuilder::new(window)
-            .unwrap()
-            .with_url("https://tauri.studio")
-            .unwrap()
-            .build()
-            .unwrap();
-          webviews.insert(id, webview);
->>>>>>> 6a1475ff
         }
         println!("Clicked on {:?}", menu_id);
       }
