// Copyright 2019-2021 Tauri Programme within The Commons Conservancy
// SPDX-License-Identifier: Apache-2.0
// SPDX-License-Identifier: MIT

#[cfg(any(target_os = "macos", target_os = "windows", target_os = "linux"))]
fn main() -> wry::Result<()> {
  use std::collections::HashMap;
  #[cfg(target_os = "linux")]
  use std::path::Path;
  #[cfg(target_os = "macos")]
  use wry::application::platform::macos::{
    ActivationPolicy, CustomMenuItemExtMacOS, EventLoopExtMacOS, NativeImage,
  };
  #[cfg(target_os = "linux")]
  use wry::application::platform::unix::WindowBuilderExtUnix;
  #[cfg(target_os = "windows")]
  use wry::application::platform::windows::SystemTrayExtWindows;
  #[cfg(target_os = "windows")]
  use wry::application::platform::windows::WindowBuilderExtWindows;
  use wry::{
    application::{
      accelerator::{Accelerator, SysMods},
      event::{Event, StartCause, WindowEvent},
      event_loop::{ControlFlow, EventLoop},
      keyboard::KeyCode,
      menu::{ContextMenu, MenuItemAttributes, MenuType},
      platform::global_shortcut::ShortcutManager,
      system_tray::SystemTrayBuilder,
      window::{WindowBuilder, WindowId},
    },
    webview::{WebView, WebViewBuilder},
  };

  let index_html = r#"
  <!DOCTYPE html>
  <html lang="en">
    <head>
      <meta charset="UTF-8" />
      <meta http-equiv="X-UA-Compatible" content="IE=edge" />
      <meta name="viewport" content="width=device-width, initial-scale=1.0" />
    </head>
    <body>
      <h1>Welcome to WRY!</h1>
      <textarea style="width: 90vw; height: 30vh;"></textarea>
    </body>
  </html>"#;

  // Build our event loop
  #[cfg(target_os = "macos")]
  let mut event_loop = EventLoop::new();

  #[cfg(not(target_os = "macos"))]
  let event_loop = EventLoop::new();

  // launch macos app without menu and without dock icon
  // should be set at launch
  #[cfg(target_os = "macos")]
  event_loop.set_activation_policy(ActivationPolicy::Accessory);

  let mut webviews: HashMap<WindowId, WebView> = HashMap::new();

  // Create global shortcut
  let mut shortcut_manager = ShortcutManager::new(&event_loop);
  // SysMods::CmdShift; Command + Shift on macOS, Ctrl + Shift on windows/linux
  let my_accelerator = Accelerator::new(SysMods::CmdShift, KeyCode::Digit0);
  let global_shortcut = shortcut_manager.register(my_accelerator.clone()).unwrap();

  // Create sample menu item
  let mut tray_menu = ContextMenu::new();
  let open_new_window = tray_menu.add_item(MenuItemAttributes::new("Open new window"));
  // custom quit who take care to clean windows tray icon
  let quit_item = tray_menu.add_item(MenuItemAttributes::new("Quit"));

  // set NativeImage for `Open new window`
  #[cfg(target_os = "macos")]
  open_new_window
    .clone()
    .set_native_image(NativeImage::StatusAvailable);

  // Windows require Vec<u8> ICO file
  #[cfg(target_os = "windows")]
  let icon = include_bytes!("icon.ico").to_vec();
  // macOS require Vec<u8> PNG file
  #[cfg(target_os = "macos")]
  let icon = include_bytes!("icon.png").to_vec();
  // Linux require Pathbuf to PNG file
  #[cfg(target_os = "linux")]
  let icon = Path::new(env!("CARGO_MANIFEST_DIR")).join("examples/icon.png");

  // Windows require Vec<u8> ICO file
  #[cfg(target_os = "windows")]
  let new_icon = include_bytes!("icon_blue.ico").to_vec();
  // macOS require Vec<u8> PNG file
  #[cfg(target_os = "macos")]
  let new_icon = include_bytes!("icon_dark.png").to_vec();
  // Linux require Pathbuf to PNG file
  #[cfg(target_os = "linux")]
  let new_icon = Path::new(env!("CARGO_MANIFEST_DIR")).join("examples/icon_dark.png");

  let mut system_tray = SystemTrayBuilder::new(icon.clone(), Some(tray_menu))
    .build(&event_loop)
    .unwrap();

  // launch WRY process
  event_loop.run(move |event, event_loop, control_flow| {
    *control_flow = ControlFlow::Wait;

    let mut create_window_or_focus = || {
      // if we already have one webview, let's focus instead of opening
      if !webviews.is_empty() {
        for window in webviews.values() {
          window.window().set_focus();
        }
        return;
      }

      // disable our global shortcut
      shortcut_manager
        .unregister(global_shortcut.clone())
        .unwrap();

      // create our new window / webview instance
<<<<<<< HEAD
      let window = WindowBuilder::new().build(event_loop).unwrap();
=======
      #[cfg(any(target_os = "windows", target_os = "linux"))]
      let window_builder = WindowBuilder::new().with_skip_taskbar(true);
      #[cfg(target_os = "macos")]
      let window_builder = WindowBuilder::new();

      let window = window_builder.build(event_loop).unwrap();
>>>>>>> 6eb10d4e

      let id = window.id();

      let webview = WebViewBuilder::new(window)
        .unwrap()
        .with_custom_protocol("wry.dev".into(), move |_, _| {
          Ok((index_html.as_bytes().into(), "text/html".into()))
        })
        .with_url("wry.dev://")
        .unwrap()
        .build()
        .unwrap();

      webviews.insert(id, webview);

      // make sure open_new_window is mutable
      let mut open_new_window = open_new_window.clone();
      // disable button
      open_new_window.set_enabled(false);
      // change title (text)
      open_new_window.set_title("Window already open");
      // set checked
      open_new_window.set_selected(true);
      // update tray i  con
      system_tray.set_icon(new_icon.clone());
      // add macOS Native red dot
      #[cfg(target_os = "macos")]
      open_new_window.set_native_image(NativeImage::StatusUnavailable);
    };

    match event {
      Event::NewEvents(StartCause::Init) => println!("Wry has started!"),
      Event::WindowEvent {
        event: WindowEvent::CloseRequested,
        window_id,
        ..
      } => {
        println!("Window {:?} has received the signal to close", window_id);
        let mut open_new_window = open_new_window.clone();
        // Remove window from our hashmap
        webviews.remove(&window_id);
        // Modify our button's state
        open_new_window.set_enabled(true);
        // Reset text
        open_new_window.set_title("Open new window");
        // Set selected
        open_new_window.set_selected(false);
        // Change tray icon
        system_tray.set_icon(icon.clone());
        // re-active our global shortcut
        shortcut_manager.register(my_accelerator.clone()).unwrap();
        // macOS have native image available that we can use in our menu-items
        #[cfg(target_os = "macos")]
        open_new_window.set_native_image(NativeImage::StatusAvailable);
      }
      // on Windows, habitually, we show the Window with left click
      // and the menu is shown on right click
      #[cfg(target_os = "windows")]
      Event::TrayEvent {
        event: tao::event::TrayEvent::LeftClick,
        ..
      } => create_window_or_focus(),
      // Catch menu events
      Event::MenuEvent {
        menu_id,
        // specify only context menu's
        origin: MenuType::ContextMenu,
        ..
      } => {
        // Click on Open new window or focus item
        if menu_id == open_new_window.clone().id() {
          create_window_or_focus();
        }
        // click on `quit` item
        if menu_id == quit_item.clone().id() {
          // on windows, we make sure to remove the icon from the tray
          // it require the `SystemTrayExtWindows`
          #[cfg(target_os = "windows")]
          system_tray.remove();

          // tell our app to close at the end of the loop.
          *control_flow = ControlFlow::Exit;
        }
        println!("Clicked on {:?}", menu_id);
      }
      // catch global shortcut event and open window
      Event::GlobalShortcutEvent(hotkey_id) if hotkey_id == my_accelerator.clone().id() => {
        create_window_or_focus()
      }
      _ => (),
    }
  });
}

#[cfg(target_os = "ios")]
fn main() {
  println!("This platform doesn't support system_tray.");
}<|MERGE_RESOLUTION|>--- conflicted
+++ resolved
@@ -120,16 +120,12 @@
         .unwrap();
 
       // create our new window / webview instance
-<<<<<<< HEAD
-      let window = WindowBuilder::new().build(event_loop).unwrap();
-=======
       #[cfg(any(target_os = "windows", target_os = "linux"))]
       let window_builder = WindowBuilder::new().with_skip_taskbar(true);
       #[cfg(target_os = "macos")]
       let window_builder = WindowBuilder::new();
 
       let window = window_builder.build(event_loop).unwrap();
->>>>>>> 6eb10d4e
 
       let id = window.id();
 
