--- conflicted
+++ resolved
@@ -38,13 +38,8 @@
 serde_json = "1.0"
 thiserror = "1.0"
 url = "2.2"
-<<<<<<< HEAD
-tao = { version = "0.5.2", default-features = false, features = [ "serde" ] }
+tao = { git = "https://github.com/tauri-apps/tao", branch = "next", default-features = false, features = [ "serde" ] }
 http = "0.2.5"
-=======
-tao = { git = "https://github.com/tauri-apps/tao", branch = "next", default-features = false, features = [ "serde" ] }
-http = "0.2.4"
->>>>>>> a750ae4a
 
 [dev-dependencies]
 anyhow = "1.0.43"
