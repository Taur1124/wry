--- conflicted
+++ resolved
@@ -44,25 +44,15 @@
 gdk-pixbuf = "0.9"
 
 [target."cfg(target_os = \"windows\")".dependencies]
-<<<<<<< HEAD
 bindings = { path = "bindings" }
 windows = { git = "https:/github.com/microsoft/windows-rs", rev = "81491f85f196f7cc6f2030bf4e50de3456283357"}
-winit = { git = "https:/github.com/rust-windowing/winit", rev = "98470393d11b3b670c1e122c26a15c563dcf68a4"}
-=======
-webview2 = "0.1.0-beta.1"
-winapi = { version = "0.3", features = [ "libloaderapi", "oleidl" ] }
 tauri-winit = "0.24"
->>>>>>> 531f2a7e
 
 [target."cfg(target_os = \"macos\")".dependencies]
 cocoa = "0.24"
 core-graphics = "0.22"
 objc = "0.2"
 objc_id = "0.1"
-<<<<<<< HEAD
-winit = { git = "https:/github.com/rust-windowing/winit", rev = "98470393d11b3b670c1e122c26a15c563dcf68a4"}
+tauri-winit = "0.24"
 
-[workspace]
-=======
-tauri-winit = "0.24"
->>>>>>> 531f2a7e
+[workspace]