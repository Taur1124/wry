workspace = { }

[package]
name = "wry"
version = "0.12.2"
authors = [ "Tauri Programme within The Commons Conservancy" ]
edition = "2018"
license = "Apache-2.0 OR MIT"
description = "Cross-platform WebView rendering library"
readme = "README.md"
repository = "https://github.com/tauri-apps/wry"
documentation = "https://docs.rs/wry"
categories = [ "gui" ]

[package.metadata.docs.rs]
features = [ "dox" ]
default-target = "x86_64-unknown-linux-gnu"
targets = [
  "x86_64-pc-windows-msvc",
  "x86_64-unknown-linux-gnu",
  "x86_64-apple-darwin"
]

[features]
default = [ "file-drop", "protocol", "tray" ]
file-drop = [ ]
protocol = [ ]
dox = [ "tao/dox" ]
tray = [ "tao/tray" ]
transparent = [ ]
fullscreen = [ ]

[dependencies]
libc = "0.2"
log = "0.4"
once_cell = "1.8"
serde = { version = "1.0", features = [ "derive" ] }
serde_json = "1.0"
thiserror = "1.0"
url = "2.2"
tao = { git = "https://github.com/tauri-apps/tao", branch = "next", default-features = false, features = [ "serde" ] }
http = "0.2.5"

[dev-dependencies]
anyhow = "1.0.43"
tempfile = "3.2.0"
http-range = "0.1.4"

[target."cfg(any(target_os = \"linux\", target_os = \"dragonfly\", target_os = \"freebsd\", target_os = \"openbsd\", target_os = \"netbsd\"))".dependencies]
webkit2gtk = { version = "0.16", features = [ "v2_22" ] }
webkit2gtk-sys = "0.16"
gio = "0.14"
glib = "0.14"
gtk = "0.14"
gdk = "0.14"

[target."cfg(target_os = \"windows\")".dependencies]
<<<<<<< HEAD
webview2-com = "0.7.0"
sys-info = "0.9"
=======
webview2-com = "0.9.0"
windows_macros = "0.29.0"
>>>>>>> 3284f8d4

[target."cfg(target_os = \"windows\")".dependencies.windows]
version = "0.29.0"
features = [
  "alloc",
  "Win32_Foundation",
  "Win32_Graphics_Gdi",
  "Win32_System_Com",
  "Win32_System_Com_StructuredStorage",
  "Win32_System_Ole",
  "Win32_System_SystemServices",
  "Win32_UI_Shell",
  "Win32_UI_WindowsAndMessaging",
]

[target."cfg(any(target_os = \"ios\", target_os = \"macos\"))".dependencies]
cocoa = "0.24"
core-graphics = "0.22"
objc = "0.2"
objc_id = "0.1"<|MERGE_RESOLUTION|>--- conflicted
+++ resolved
@@ -55,13 +55,8 @@
 gdk = "0.14"
 
 [target."cfg(target_os = \"windows\")".dependencies]
-<<<<<<< HEAD
-webview2-com = "0.7.0"
-sys-info = "0.9"
-=======
 webview2-com = "0.9.0"
 windows_macros = "0.29.0"
->>>>>>> 3284f8d4
 
 [target."cfg(target_os = \"windows\")".dependencies.windows]
 version = "0.29.0"
