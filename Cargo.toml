--- conflicted
+++ resolved
@@ -48,17 +48,13 @@
 thiserror = "1.0"
 url = "2.2"
 infer = "0.4"
-<<<<<<< HEAD
-tao = { version = "0.2", default-features = false, features = [ "serde" ] }
+tao = { version = "0.2.6", default-features = false, features = [ "serde" ] }
 uuid = { version = "0.8.2", features = [ "v4" ] }
-=======
-tao = { version = "0.2.6", default-features = false, features = [ "serde" ] }
 
 [dev-dependencies]
 anyhow = "1.0.40"
 chrono = "0.4.19"
 tempfile = "3.2.0"
->>>>>>> 75e19949
 
 [target."cfg(target_os = \"linux\")".dependencies]
 webkit2gtk = { version = "0.11", features = [ "v2_18" ] }
