workspace = { }

[package]
name = "wry"
version = "0.30.0"
authors = [ "Tauri Programme within The Commons Conservancy" ]
edition = "2021"
license = "Apache-2.0 OR MIT"
description = "Cross-platform WebView rendering library"
readme = "README.md"
repository = "https://github.com/tauri-apps/wry"
documentation = "https://docs.rs/wry"
categories = [ "gui" ]

[package.metadata.docs.rs]
default-features = false
features = [ "dox", "file-drop", "protocol", "tray" ]
targets = [
  "x86_64-unknown-linux-gnu",
  "x86_64-pc-windows-msvc",
  "x86_64-apple-darwin"
]

[features]
default = [ "file-drop", "objc-exception", "protocol" ]
objc-exception = [ "objc/exception" ]
file-drop = [ ]
protocol = [ ]
dox = [ "tao/dox", "webkit2gtk/dox", "soup3/dox" ]
devtools = [ ]
transparent = [ ]
fullscreen = [ ]
linux-body = [ "webkit2gtk/v2_40" ]

[dependencies]
libc = "0.2"
log = "0.4"
once_cell = "1"
serde = { version = "1.0", features = [ "derive" ] }
serde_json = "1.0"
thiserror = "1.0"
url = "2.4"
<<<<<<< HEAD
tao = { git = "https://github.com/tauri-apps/tao", branch = "dev", default-features = false, features = [ "serde" ] }
=======
tao = { version = "0.21", default-features = false, features = [ "serde" ] }
>>>>>>> e47562f7
http = "0.2.9"

[dev-dependencies]
http-range = "0.1.5"
base64 = "0.21"

[target."cfg(any(target_os = \"linux\", target_os = \"dragonfly\", target_os = \"freebsd\", target_os = \"openbsd\", target_os = \"netbsd\"))".dependencies]
javascriptcore-rs = { version = "1.0", features = [ "v2_28" ] }
webkit2gtk = { version = "1.1", features = [ "v2_38" ] }
webkit2gtk-sys = "1.1"
gio = "0.16"
glib = "0.16"
gtk = "0.16"
gdk = "0.16"
soup3 = "0.3"

[target."cfg(target_os = \"windows\")".dependencies]
webview2-com = "0.25"
windows-implement = "0.48"
dunce = "1"

  [target."cfg(target_os = \"windows\")".dependencies.windows]
  version = "0.48"
  features = [
  "implement",
  "Win32_Foundation",
  "Win32_Graphics_Gdi",
  "Win32_System_Com",
  "Win32_System_Com_StructuredStorage",
  "Win32_System_LibraryLoader",
  "Win32_System_Ole",
  "Win32_System_SystemInformation",
  "Win32_System_SystemServices",
  "Win32_UI_Shell",
  "Win32_UI_WindowsAndMessaging",
  "Win32_Globalization"
]

[target."cfg(any(target_os = \"ios\", target_os = \"macos\"))".dependencies]
block = "0.1"
cocoa = "0.24"
core-graphics = "0.22"
objc = "0.2"
objc_id = "0.1"

[target."cfg(target_os = \"android\")".dependencies]
crossbeam-channel = "0.5"
html5ever = "0.26"
kuchiki = { package = "kuchikiki", version = "0.8" }
sha2 = "0.10"
base64 = "0.21"<|MERGE_RESOLUTION|>--- conflicted
+++ resolved
@@ -40,11 +40,7 @@
 serde_json = "1.0"
 thiserror = "1.0"
 url = "2.4"
-<<<<<<< HEAD
 tao = { git = "https://github.com/tauri-apps/tao", branch = "dev", default-features = false, features = [ "serde" ] }
-=======
-tao = { version = "0.21", default-features = false, features = [ "serde" ] }
->>>>>>> e47562f7
 http = "0.2.9"
 
 [dev-dependencies]
