workspace = {}

[package]
name = "wry"
<<<<<<< HEAD
version = "0.39.0"
authors = ["Tauri Programme within The Commons Conservancy"]
=======
version = "0.41.0"
authors = [ "Tauri Programme within The Commons Conservancy" ]
>>>>>>> 93eddc31
edition = "2021"
license = "Apache-2.0 OR MIT"
description = "Cross-platform WebView rendering library"
readme = "README.md"
repository = "https://github.com/tauri-apps/wry"
documentation = "https://docs.rs/wry"
categories = ["gui"]
exclude = ["/.changes", "/.github", "/audits", "/wry-logo.svg"]

[package.metadata.docs.rs]
no-default-features = true
features = ["drag-drop", "protocol", "os-webview"]
targets = [
  "x86_64-unknown-linux-gnu",
  "x86_64-pc-windows-msvc",
  "x86_64-apple-darwin",
]
rustc-args = ["--cfg", "docsrs"]
rustdoc-args = ["--cfg", "docsrs"]

[features]
<<<<<<< HEAD
default = ["drag-drop", "objc-exception", "protocol", "os-webview"]
serde = ["dpi/serde"]
objc-exception = ["objc2/exception"]
drag-drop = []
protocol = []
devtools = []
transparent = []
fullscreen = []
linux-body = ["webkit2gtk/v2_40", "os-webview"]
mac-proxy = []
=======
default = [ "drag-drop", "objc-exception", "protocol", "os-webview" ]
serde = [ "dpi/serde" ]
objc-exception = [ "objc/exception" ]
drag-drop = [ ]
protocol = [ ]
devtools = [ ]
transparent = [ ]
fullscreen = [ ]
linux-body = [ "webkit2gtk/v2_40", "os-webview" ]
mac-proxy = [ ]
>>>>>>> 93eddc31
os-webview = [
  "javascriptcore-rs",
  "webkit2gtk",
  "webkit2gtk-sys",
  "dep:gtk",
  "soup3",
  "x11-dl",
  "gdkx11",
]
tracing = ["dep:tracing"]

[dependencies]
tracing = { version = "0.1", optional = true }
once_cell = "1"
thiserror = "1.0"
http = "1.1"
<<<<<<< HEAD
raw-window-handle = { version = "0.6", features = ["std"] }
dpi = "0.1"

[target."cfg(any(target_os = \"linux\", target_os = \"dragonfly\", target_os = \"freebsd\", target_os = \"openbsd\", target_os = \"netbsd\"))".dependencies]
javascriptcore-rs = { version = "=1.1", features = ["v2_28"], optional = true }
webkit2gtk = { version = "=2.0", features = ["v2_38"], optional = true }
webkit2gtk-sys = { version = "=2.0", optional = true }
=======
raw-window-handle = { version = "0.6", features = [ "std" ] }
dpi = "0.1"

[target."cfg(any(target_os = \"linux\", target_os = \"dragonfly\", target_os = \"freebsd\", target_os = \"openbsd\", target_os = \"netbsd\"))".dependencies]
javascriptcore-rs = { version = "=1.1.2", features = [ "v2_28" ], optional = true }
webkit2gtk = { version = "=2.0.1", features = [ "v2_38" ], optional = true }
webkit2gtk-sys = { version = "=2.0.1", optional = true }
>>>>>>> 93eddc31
gtk = { version = "0.18", optional = true }
soup3 = { version = "0.5", optional = true }
x11-dl = { version = "2.21", optional = true }
gdkx11 = { version = "0.18", optional = true }
percent-encoding = "2.3"

[target."cfg(target_os = \"windows\")".dependencies]
webview2-com = "0.31"
windows-version = "0.1"
windows-core = "0.57"
dunce = "1"

<<<<<<< HEAD
[target."cfg(target_os = \"windows\")".dependencies.windows]
version = "0.54"
features = [
=======
  [target."cfg(target_os = \"windows\")".dependencies.windows]
  version = "0.57"
  features = [
>>>>>>> 93eddc31
  "implement",
  "Win32_Foundation",
  "Win32_Graphics_Gdi",
  "Win32_System_Com",
  "Win32_System_Com_StructuredStorage",
  "Win32_System_LibraryLoader",
  "Win32_System_Ole",
  "Win32_System_SystemInformation",
  "Win32_System_SystemServices",
  "Win32_UI_Shell",
  "Win32_UI_WindowsAndMessaging",
  "Win32_Globalization",
  "Win32_UI_HiDpi",
  "Win32_UI_Input",
  "Win32_UI_Input_KeyboardAndMouse",
]

[target."cfg(any(target_os = \"ios\", target_os = \"macos\"))".dependencies]
block2 = "0.5"
objc2 = { version = "0.5" }
objc2-web-kit = { version = "0.2.0", features = [
  "objc2-app-kit",
  "block2",
  "WKWebView",
  "WKWebViewConfiguration",
  "WKWebsiteDataStore",
  "WKDownload",
  "WKDownloadDelegate",
  "WKNavigation",
  "WKNavigationDelegate",
  "WKUserContentController",
  "WKURLSchemeHandler",
  "WKPreferences",
  "WKURLSchemeTask",
  "WKScriptMessageHandler",
  "WKUIDelegate",
  "WKOpenPanelParameters",
  "WKFrameInfo",
  "WKSecurityOrigin",
  "WKScriptMessage",
  "WKNavigationAction",
  "WKWebpagePreferences",
  "WKNavigationResponse",
  "WKUserScript",
] }
objc2-foundation = { version = "0.2.0", features = [
  "NSURLRequest",
  "NSURL",
  "NSString",
  "NSKeyValueCoding",
  "NSStream",
  "NSDictionary",
  "NSObject",
  "NSData",
  "NSKeyValueObserving",
  "NSThread",
  "NSJSONSerialization",
  "NSDate",
  "NSBundle",
] }
objc2-app-kit = { version = "0.2.0", features = [
  "NSApplication",
  "NSEvent",
  "NSWindow",
  "NSView",
  "NSPasteboard",
  "NSPanel",
  "NSResponder",
  "NSOpenPanel",
  "NSSavePanel",
  "NSWindow",
  "NSMenu",
] }
objc2-ui-kit = { version = "0.2.2", features = [
  "UIResponder",
  "UIScrollView",
  "UIView",
] }

[target."cfg(target_os = \"android\")".dependencies]
crossbeam-channel = "0.5"
html5ever = "0.26"
kuchiki = { package = "kuchikiki", version = "0.8" }
sha2 = "0.10"
base64 = "0.22"
jni = "0.21"
ndk = "0.7"
ndk-sys = "0.4"
ndk-context = "0.1"
tao-macros = "0.1"
libc = "0.2"

[dev-dependencies]
pollster = "0.3.0"
tao = "0.28"
wgpu = "0.19"
winit = "0.29"
getrandom = "0.2"
http-range = "0.1"
percent-encoding = "2.3"

[lints.rust.unexpected_cfgs]
level = "warn"
check-cfg = [ "cfg(linux)", "cfg(gtk)" ]<|MERGE_RESOLUTION|>--- conflicted
+++ resolved
@@ -2,13 +2,8 @@
 
 [package]
 name = "wry"
-<<<<<<< HEAD
-version = "0.39.0"
-authors = ["Tauri Programme within The Commons Conservancy"]
-=======
 version = "0.41.0"
 authors = [ "Tauri Programme within The Commons Conservancy" ]
->>>>>>> 93eddc31
 edition = "2021"
 license = "Apache-2.0 OR MIT"
 description = "Cross-platform WebView rendering library"
@@ -30,21 +25,9 @@
 rustdoc-args = ["--cfg", "docsrs"]
 
 [features]
-<<<<<<< HEAD
-default = ["drag-drop", "objc-exception", "protocol", "os-webview"]
-serde = ["dpi/serde"]
-objc-exception = ["objc2/exception"]
-drag-drop = []
-protocol = []
-devtools = []
-transparent = []
-fullscreen = []
-linux-body = ["webkit2gtk/v2_40", "os-webview"]
-mac-proxy = []
-=======
 default = [ "drag-drop", "objc-exception", "protocol", "os-webview" ]
 serde = [ "dpi/serde" ]
-objc-exception = [ "objc/exception" ]
+objc-exception = ["objc2/exception"]
 drag-drop = [ ]
 protocol = [ ]
 devtools = [ ]
@@ -52,7 +35,6 @@
 fullscreen = [ ]
 linux-body = [ "webkit2gtk/v2_40", "os-webview" ]
 mac-proxy = [ ]
->>>>>>> 93eddc31
 os-webview = [
   "javascriptcore-rs",
   "webkit2gtk",
@@ -69,15 +51,6 @@
 once_cell = "1"
 thiserror = "1.0"
 http = "1.1"
-<<<<<<< HEAD
-raw-window-handle = { version = "0.6", features = ["std"] }
-dpi = "0.1"
-
-[target."cfg(any(target_os = \"linux\", target_os = \"dragonfly\", target_os = \"freebsd\", target_os = \"openbsd\", target_os = \"netbsd\"))".dependencies]
-javascriptcore-rs = { version = "=1.1", features = ["v2_28"], optional = true }
-webkit2gtk = { version = "=2.0", features = ["v2_38"], optional = true }
-webkit2gtk-sys = { version = "=2.0", optional = true }
-=======
 raw-window-handle = { version = "0.6", features = [ "std" ] }
 dpi = "0.1"
 
@@ -85,7 +58,6 @@
 javascriptcore-rs = { version = "=1.1.2", features = [ "v2_28" ], optional = true }
 webkit2gtk = { version = "=2.0.1", features = [ "v2_38" ], optional = true }
 webkit2gtk-sys = { version = "=2.0.1", optional = true }
->>>>>>> 93eddc31
 gtk = { version = "0.18", optional = true }
 soup3 = { version = "0.5", optional = true }
 x11-dl = { version = "2.21", optional = true }
@@ -98,15 +70,9 @@
 windows-core = "0.57"
 dunce = "1"
 
-<<<<<<< HEAD
-[target."cfg(target_os = \"windows\")".dependencies.windows]
-version = "0.54"
-features = [
-=======
   [target."cfg(target_os = \"windows\")".dependencies.windows]
   version = "0.57"
   features = [
->>>>>>> 93eddc31
   "implement",
   "Win32_Foundation",
   "Win32_Graphics_Gdi",
@@ -126,7 +92,7 @@
 
 [target."cfg(any(target_os = \"ios\", target_os = \"macos\"))".dependencies]
 block2 = "0.5"
-objc2 = { version = "0.5" }
+objc2 = { version = "0.5", features = ["catch-all"] }
 objc2-web-kit = { version = "0.2.0", features = [
   "objc2-app-kit",
   "block2",
@@ -166,6 +132,7 @@
   "NSJSONSerialization",
   "NSDate",
   "NSBundle",
+  "NSProcessInfo",
 ] }
 objc2-app-kit = { version = "0.2.0", features = [
   "NSApplication",
