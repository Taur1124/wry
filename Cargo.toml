--- conflicted
+++ resolved
@@ -63,11 +63,8 @@
 webview2-com = "0.25"
 windows-implement = "0.48"
 dunce = "1"
-<<<<<<< HEAD
+winit = { version = "0.28", features = [ "serde" ], optional = true }
 lazy_static = "1"
-=======
-winit = { version = "0.28", features = [ "serde" ], optional = true }
->>>>>>> c5c3731f
 
   [target."cfg(target_os = \"windows\")".dependencies.windows]
   version = "0.48"
